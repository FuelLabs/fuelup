use anyhow::{bail, Result};
use component::{self, Component};
use std::fmt;

#[derive(Debug, Clone, Eq, PartialEq, Ord, PartialOrd, Hash, Default)]
pub struct TargetTriple(String);

impl fmt::Display for TargetTriple {
    fn fmt(&self, f: &mut fmt::Formatter<'_>) -> fmt::Result {
        self.0.fmt(f)
    }
}

impl TargetTriple {
    pub fn new(s: &str) -> Result<Self> {
        let (architecture, rest) = s.split_once('-').unwrap_or(("", ""));

        if !["aarch64", "x86_64"].contains(&architecture) {
            bail!("Unsupported architecture: '{}'", architecture);
        }

        let (vendor, os) = rest.split_once('-').unwrap_or(("", ""));

        if !["apple", "unknown"].contains(&vendor) {
            bail!("Unsupported vendor: '{}'", vendor);
        }

        if !["darwin", "linux-gnu"].contains(&os) {
            bail!("Unsupported os: '{}'", os);
        }

        Ok(Self(s.to_string()))
    }

    pub fn from_host() -> Result<Self> {
        let architecture = match std::env::consts::ARCH {
            "aarch64" | "x86_64" => std::env::consts::ARCH,
            unsupported_arch => bail!("Unsupported architecture: {}", unsupported_arch),
        };
        let vendor = match std::env::consts::OS {
            "macos" => "apple",
            _ => "unknown",
        };
        let os = match std::env::consts::OS {
            "macos" => "darwin",
            "linux" => "linux-gnu",
            unsupported_os => bail!("Unsupported os: {}", unsupported_os),
        };

        let target_triple = format!("{}-{}-{}", architecture, vendor, os);

        Ok(Self(target_triple))
    }

    pub fn from_component(component: &str) -> Result<Self> {
        match Component::from_name(component).map(|c| c.name)?.as_str() {
            component::FORC => {
                let os = match std::env::consts::OS {
                    "macos" => "darwin",
                    "linux" => "linux",
                    unsupported_os => bail!("Unsupported os: {}", unsupported_os),
                };
                let architecture = match std::env::consts::ARCH {
                    "aarch64" => "arm64",
                    "x86_64" => "amd64",
                    unsupported_arch => bail!("Unsupported architecture: {}", unsupported_arch),
                };

                Ok(Self(format!("{}_{}", os, architecture)))
            }
<<<<<<< HEAD

            component::FUEL_CORE | component::FORC_CLIENT | component::FORC_WALLET => {
                let architecture = match std::env::consts::ARCH {
                    "aarch64" | "x86_64" => std::env::consts::ARCH,
                    unsupported_arch => bail!("Unsupported architecture: {}", unsupported_arch),
                };

                let vendor = match std::env::consts::OS {
                    "macos" => "apple",
                    _ => "unknown",
                };

                let os = match std::env::consts::OS {
                    "macos" => "darwin",
                    "linux" => "linux-gnu",
                    unsupported_os => bail!("Unsupported os: {}", unsupported_os),
                };

                Ok(Self(format!("{}-{}-{}", architecture, vendor, os)))
            }
            component::FUELUP => {
=======
            _ => {
>>>>>>> 3b37a2ee
                let architecture = match std::env::consts::ARCH {
                    "aarch64" | "x86_64" => std::env::consts::ARCH,
                    unsupported_arch => bail!("Unsupported architecture: {}", unsupported_arch),
                };

                let vendor = match std::env::consts::OS {
                    "macos" => "apple",
                    _ => "unknown",
                };

                let os = match std::env::consts::OS {
                    "macos" => "darwin",
                    "linux" => "linux-gnu",
                    unsupported_os => bail!("Unsupported os: {}", unsupported_os),
                };

                Ok(Self(format!("{}-{}-{}", architecture, vendor, os)))
            }
        }
    }
}<|MERGE_RESOLUTION|>--- conflicted
+++ resolved
@@ -68,31 +68,7 @@
 
                 Ok(Self(format!("{}_{}", os, architecture)))
             }
-<<<<<<< HEAD
-
-            component::FUEL_CORE | component::FORC_CLIENT | component::FORC_WALLET => {
-                let architecture = match std::env::consts::ARCH {
-                    "aarch64" | "x86_64" => std::env::consts::ARCH,
-                    unsupported_arch => bail!("Unsupported architecture: {}", unsupported_arch),
-                };
-
-                let vendor = match std::env::consts::OS {
-                    "macos" => "apple",
-                    _ => "unknown",
-                };
-
-                let os = match std::env::consts::OS {
-                    "macos" => "darwin",
-                    "linux" => "linux-gnu",
-                    unsupported_os => bail!("Unsupported os: {}", unsupported_os),
-                };
-
-                Ok(Self(format!("{}-{}-{}", architecture, vendor, os)))
-            }
-            component::FUELUP => {
-=======
             _ => {
->>>>>>> 3b37a2ee
                 let architecture = match std::env::consts::ARCH {
                     "aarch64" | "x86_64" => std::env::consts::ARCH,
                     unsupported_arch => bail!("Unsupported architecture: {}", unsupported_arch),
