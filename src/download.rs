--- conflicted
+++ resolved
@@ -19,13 +19,9 @@
 use crate::channel::Channel;
 use crate::channel::Package;
 use crate::component;
-use crate::constants::CHANNEL_LATEST_URL;
-<<<<<<< HEAD
-use crate::constants::FORC_CLIENT_RELEASE_DOWNLOAD_URL;
-=======
->>>>>>> 24a0fc30
 use crate::constants::{
-    FUELUP_RELEASE_DOWNLOAD_URL, FUEL_CORE_RELEASE_DOWNLOAD_URL, SWAY_RELEASE_DOWNLOAD_URL,
+    CHANNEL_LATEST_URL, FORC_CLIENT_RELEASE_DOWNLOAD_URL, FUELUP_RELEASE_DOWNLOAD_URL,
+    FUEL_CORE_RELEASE_DOWNLOAD_URL, SWAY_RELEASE_DOWNLOAD_URL,
 };
 use crate::file::hard_or_symlink_file;
 use crate::path::fuelup_bin;
@@ -109,15 +105,9 @@
     let handle = ureq::builder().user_agent("fuelup").build();
     let mut data = Vec::new();
     if name == component::FUELUP {
-<<<<<<< HEAD
-        static FUELUP_API_URL: &str =
-            "https://api.github.com/repos/FuelLabs/fuelup/releases/latest";
-        let resp = handle.get(FUELUP_API_URL).call()?;
-=======
         const FUELUP_RELEASES_API_URL: &str =
             "https://api.github.com/repos/FuelLabs/fuelup/releases/latest";
         let resp = handle.get(FUELUP_RELEASES_API_URL).call()?;
->>>>>>> 24a0fc30
         resp.into_reader().read_to_end(&mut data)?;
         let response: LatestReleaseApiResponse =
             serde_json::from_str(&String::from_utf8_lossy(&data))?;
