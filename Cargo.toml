--- conflicted
+++ resolved
@@ -44,10 +44,7 @@
 members = ["component", "ci/build-channel", "ci/compare-versions"]
 
 [dev-dependencies]
-<<<<<<< HEAD
+chrono = "0.4.33"
 pretty_assertions = "1.4.0"
 serial_test = "3.0.0"
-=======
-chrono = "0.4.33"
->>>>>>> da5d21f4
 strip-ansi-escapes = "0.2.0"