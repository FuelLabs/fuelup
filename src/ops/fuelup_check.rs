--- conflicted
+++ resolved
@@ -21,49 +21,21 @@
 };
 use tempfile::tempdir_in;
 use termcolor::Color;
-use time::Date;
 use tracing::error;
 
 use crate::{component, download::DownloadCfg};
 
-<<<<<<< HEAD
-fn collect_versions_and_dates(channel: Channel) -> HashMap<String, (Version, Option<Date>)> {
-    let mut latest_versions: HashMap<String, (Version, Option<Date>)> = HashMap::new();
-
-    for (name, package) in channel.pkg.into_iter() {
-        latest_versions.insert(name, (package.version.semver, package.version.date));
-=======
 fn collect_package_versions(channel: Channel) -> HashMap<String, PackageVersion> {
     let mut latest_versions: HashMap<String, PackageVersion> = HashMap::new();
 
     for (name, package) in channel.pkg.into_iter() {
-        latest_versions.insert(name, package.version.clone());
->>>>>>> 168097bd
+        latest_versions.insert(name, package.version);
     }
 
     latest_versions
 }
 
 fn compare_and_print_versions(
-<<<<<<< HEAD
-    current_version: &Version,
-    current_date: Option<Date>,
-    latest_version: &Version,
-    latest_date: Option<Date>,
-) -> Result<()> {
-    let mut current = current_version.to_string();
-    let mut latest = latest_version.to_string();
-
-    if let (Some(c), Some(l)) = (current_date, latest_date) {
-        current.push_str(&(" (".to_owned() + &c.to_string() + ")"));
-        latest.push_str(&(" (".to_owned() + &l.to_string() + ")"));
-    }
-
-    match current_version.cmp(latest_version) {
-        Less => {
-            colored_bold(Color::Yellow, |s| write!(s, "Update available"));
-            println!(" : {} -> {}", current, latest);
-=======
     current_version: &PackageVersion,
     latest_version: &PackageVersion,
 ) -> Result<()> {
@@ -71,40 +43,15 @@
         Less => {
             colored_bold(Color::Yellow, |s| write!(s, "Update available"));
             println!(" : {} -> {}", current_version, latest_version);
->>>>>>> 168097bd
         }
         Equal => {
-            // dates always come in the format '(YYYY-MM-DD)'
-            if current_date.is_some() && latest_date.is_some() {
-                match current_date.cmp(&latest_date) {
-                    Less => {
-                        colored_bold(Color::Yellow, |s| write!(s, "Update available"));
-                        println!(" : {} -> {}", current, latest);
-                    }
-                    Equal => {
-                        colored_bold(Color::Green, |s| write!(s, "Up to date"));
-                        println!(" : {}", current);
-                    }
-                    Greater => {
-                        print!(" : {}", current);
-                        colored_bold(Color::Yellow, |s| write!(s, " (unstable)"));
-                        print!(" -> {}", latest);
-                        colored_bold(Color::Green, |s| writeln!(s, " (recommended)"));
-                    }
-                }
-            } else {
-                colored_bold(Color::Green, |s| write!(s, "Up to date"));
-                println!(" : {}", current_version);
-            }
+            colored_bold(Color::Green, |s| write!(s, "Up to date"));
+            println!(" : {}", current_version);
         }
         Greater => {
-            print!(" : {}", current);
+            print!(" : {}", current_version);
             colored_bold(Color::Yellow, |s| write!(s, " (unstable)"));
-<<<<<<< HEAD
-            print!(" -> {}", latest);
-=======
             print!(" -> {}", latest_version);
->>>>>>> 168097bd
             colored_bold(Color::Green, |s| writeln!(s, " (recommended)"));
         }
     }
@@ -114,25 +61,14 @@
 fn check_plugin(
     plugin_executable: &Path,
     plugin: &str,
-<<<<<<< HEAD
-    current_version: &Version,
-    current_date: Option<Date>,
-    latest_version: &Version,
-    latest_date: Option<Date>,
-=======
     current_version: &PackageVersion,
     latest_version: &PackageVersion,
->>>>>>> 168097bd
 ) -> Result<()> {
     if plugin_executable.is_file() {
         print!("    - ");
         bold(|s| write!(s, "{}", plugin));
         print!(" - ");
-<<<<<<< HEAD
-        compare_and_print_versions(current_version, current_date, latest_version, latest_date)?;
-=======
         compare_and_print_versions(current_version, latest_version)?;
->>>>>>> 168097bd
     } else {
         print!("  ");
         bold(|s| write!(s, "{}", &plugin));
@@ -148,12 +84,8 @@
         component::FUELUP,
         TargetTriple::from_component(component::FUELUP)?,
         None,
-        None,
     ) {
         bold(|s| write!(s, "{} - ", component::FUELUP));
-<<<<<<< HEAD
-        compare_and_print_versions(&fuelup_version, None, &fuelup_download_cfg.version, None)?;
-=======
         compare_and_print_versions(
             &PackageVersion {
                 semver: fuelup_version,
@@ -161,7 +93,6 @@
             },
             &fuelup_download_cfg.version,
         )?;
->>>>>>> 168097bd
     } else {
         error!("Failed to create DownloadCfg for component 'fuelup'; skipping check for 'fuelup'");
     }
@@ -175,13 +106,9 @@
     let tmp_dir = tempdir_in(&fuelup_dir)?;
 
     let dist_channel = Channel::from_dist_channel(&description, tmp_dir.into_path())?;
-<<<<<<< HEAD
-    let latest_versions_and_dates = collect_versions_and_dates(dist_channel);
-=======
     let latest_package_versions = collect_package_versions(dist_channel);
 
     let toolchain = Toolchain::new(toolchain)?;
->>>>>>> 168097bd
 
     let channel_file_name = match description.name {
         DistToolchainName::Latest => CHANNEL_LATEST_FILE_NAME,
@@ -191,37 +118,17 @@
     let toml = read_file("channel", &toml_path)?;
     let channel = Channel::from_toml(&toml)?;
 
-<<<<<<< HEAD
-    let toolchain = Toolchain::from_path(toolchain)?;
-    let toml_path = toolchain.path.join(channel_file_name);
-    let toml = read_file("channel", &toml_path)?;
-    let channel = Channel::from_toml(&toml)?;
-
-    bold(|s| writeln!(s, "{}", &toolchain.name));
-
-    for component in [component::FORC, component::FUEL_CORE] {
-        let version = &channel.pkg[component].version.semver;
-        let date = channel.pkg[component].version.date;
-
-        let latest_version = &latest_versions_and_dates[component].0;
-        let latest_date = latest_versions_and_dates[component].1;
-=======
     bold(|s| writeln!(s, "{}", &toolchain.name));
 
     for component in [component::FORC, component::FUEL_CORE] {
         let version = &channel.pkg[component].version;
         let latest_version = &latest_package_versions[component];
->>>>>>> 168097bd
 
         let component_executable = toolchain.bin_path.join(component);
 
         if component_executable.is_file() {
             bold(|s| write!(s, "  {} - ", &component));
-<<<<<<< HEAD
-            compare_and_print_versions(version, date, latest_version, latest_date)?;
-=======
             compare_and_print_versions(version, latest_version)?;
->>>>>>> 168097bd
         } else {
             print!("  ");
             bold(|s| write!(s, "{}", &component));
@@ -238,18 +145,7 @@
                 }
 
                 let plugin_executable = toolchain.bin_path.join(&plugin);
-<<<<<<< HEAD
-                check_plugin(
-                    &plugin_executable,
-                    plugin,
-                    version,
-                    date,
-                    latest_version,
-                    latest_date,
-                )?;
-=======
                 check_plugin(&plugin_executable, plugin, version, latest_version)?;
->>>>>>> 168097bd
             }
         }
     }
