use anyhow::{bail, Context, Result};
use std::fmt;
use std::fs::{remove_dir_all, remove_file};
use std::path::PathBuf;
use std::str::FromStr;
use time::Date;
use tracing::info;

use crate::component::SUPPORTED_PLUGINS;
use crate::constants::DATE_FORMAT;
use crate::download::{download_file_and_unpack, link_to_fuelup, unpack_bins, DownloadCfg};
use crate::ops::fuelup_self::self_update;
use crate::path::{
    ensure_dir_exists, fuelup_bin, fuelup_bin_dir, settings_file, toolchain_bin_dir, toolchain_dir,
};
use crate::settings::SettingsFile;
use crate::target_triple::TargetTriple;
use crate::{channel, component};

pub const RESERVED_TOOLCHAIN_NAMES: &[&str] = &[
    channel::LATEST,
    channel::BETA,
    channel::NIGHTLY,
    channel::STABLE,
];

#[derive(Debug, Eq, PartialEq)]
pub enum DistToolchainName {
    Latest,
    Nightly,
}

impl fmt::Display for DistToolchainName {
    fn fmt(&self, f: &mut fmt::Formatter<'_>) -> fmt::Result {
        match self {
            DistToolchainName::Latest => write!(f, "{}", channel::LATEST),
            DistToolchainName::Nightly => write!(f, "{}", channel::NIGHTLY),
        }
    }
}

impl FromStr for DistToolchainName {
    type Err = anyhow::Error;
    fn from_str(s: &str) -> Result<Self> {
        match s {
            channel::LATEST => Ok(Self::Latest),
            channel::NIGHTLY => Ok(Self::Nightly),
            _ => bail!("Unknown name for toolchain: {}", s),
        }
    }
}

#[derive(Debug)]
pub struct OfficialToolchainDescription {
    pub name: DistToolchainName,
    pub date: Option<Date>,
    pub target: Option<TargetTriple>,
}

fn parse_metadata(metadata: String) -> Result<(Option<Date>, Option<TargetTriple>)> {
<<<<<<< HEAD
    if metadata.is_empty() {
        return Ok((None, None));
    }

    let (first, second) = metadata.split_at(std::cmp::min(10, metadata.len()));

    match Date::parse(first, DATE_FORMAT) {
        Ok(d) => {
            if second.is_empty() {
                Ok((Some(d), None))
            } else {
                let target = if second != "-" {
                    second.trim_start_matches('-')
                } else {
                    second
                };
                bail!(
                    "You specified target '{}': specifying a target is not supported yet.",
                    target
                );
            }
        }
=======
    let (first, second) = metadata.split_at(std::cmp::min(10, metadata.len()));

    match Date::parse(first, DATE_FORMAT) {
        Ok(d) => match TargetTriple::new(second.trim_start_matches('-')) {
            Ok(t) => Ok((Some(d), Some(t))),
            Err(_) => Ok((Some(d), None)),
        },
>>>>>>> 168097bd
        Err(_) => match TargetTriple::new(&metadata) {
            Ok(t) => Ok((None, Some(t))),
            Err(_) => bail!("Failed to parse date or target"),
        },
    }
}

impl fmt::Display for OfficialToolchainDescription {
    fn fmt(&self, f: &mut fmt::Formatter<'_>) -> fmt::Result {
        let target = TargetTriple::from_host().unwrap_or_default();
        match self.date {
            Some(d) => write!(f, "{}-{}-{}", self.name, d, target),
            None => write!(f, "{}-{}", self.name, target),
        }
    }
}

impl FromStr for OfficialToolchainDescription {
    type Err = anyhow::Error;
    fn from_str(s: &str) -> Result<Self> {
        if s.ends_with('-') && s.matches('-').count() == 1 {
            bail!("Invalid official toolchain name '{}'", s);
        }

        let (name, metadata) = s.split_once('-').unwrap_or((s, ""));

<<<<<<< HEAD
        let (date, target) = parse_metadata(metadata.to_string())?;

        if name == "latest" && date.is_some() {
            bail!("You may not specify a date for '{}' toolchain", name)
        }

        Ok(Self {
            name: DistToolchainName::from_str(name)?,
            date,
            target,
        })
=======
        if metadata.is_empty() {
            Ok(Self {
                name: DistToolchainName::from_str(name)?,
                date: None,
                target: None,
            })
        } else if let Ok((_, _)) = parse_metadata(metadata.to_string()) {
            bail!(
                "You may not specify a date or target for official toolchain name '{}' yet.",
                name
            );

            // TODO: uncomment once specifying date and target is supported
            // Ok(Self {
            //     name: DistToolchainName::from_str(name)?,
            //     date,
            //     target,
            // })
        } else {
            bail!("Invalid official toolchain name '{}'", s);
        }
>>>>>>> 168097bd
    }
}

#[derive(Debug)]
pub struct Toolchain {
    pub name: String,
    pub path: PathBuf,
    pub bin_path: PathBuf,
}

impl Toolchain {
    pub fn new(name: &str) -> Result<Self> {
        let target = TargetTriple::from_host()?;
        let toolchain = format!("{}-{}", name, target);
        Ok(Self {
            name: toolchain.clone(),
            path: toolchain_dir(&toolchain),
            bin_path: toolchain_bin_dir(&toolchain),
        })
    }

<<<<<<< HEAD
    pub fn from_path(toolchain: &str) -> Result<Self> {
=======
    pub fn from(toolchain: &str) -> Result<Self> {
>>>>>>> 168097bd
        Ok(Self {
            name: toolchain.to_string(),
            path: toolchain_dir(toolchain),
            bin_path: toolchain_bin_dir(toolchain),
        })
    }

    pub fn from_settings() -> Result<Self> {
        let settings = SettingsFile::new(settings_file());
        let toolchain_name = match settings.with(|s| Ok(s.default_toolchain.clone()))? {
            Some(t) => t,
            None => {
                bail!("No default toolchain detected. Please install or create a toolchain first.")
            }
        };

        Ok(Self {
            name: toolchain_name.clone(),
            path: toolchain_dir(&toolchain_name),
            bin_path: toolchain_bin_dir(&toolchain_name),
        })
    }

    pub fn is_official(&self) -> bool {
        RESERVED_TOOLCHAIN_NAMES.contains(&self.name.split_once('-').unwrap_or((&self.name, "")).0)
    }

    pub fn exists(&self) -> bool {
        self.path.exists() && self.path.is_dir()
    }

    pub fn has_component(&self, component: &str) -> bool {
        self.bin_path.join(component).exists()
    }

    pub fn add_component(&self, download_cfg: DownloadCfg) -> Result<DownloadCfg> {
        // Pre-install checks: ensuring toolchain dir, fuelup bin dir, and fuelup exist
        ensure_dir_exists(&self.bin_path)?;

        let fuelup_bin_dir = fuelup_bin_dir();
        ensure_dir_exists(&fuelup_bin_dir)?;

        if !fuelup_bin().is_file() {
            info!("fuelup not found - attempting to self update");
            match self_update() {
                Ok(()) => info!("fuelup installed."),
                Err(e) => bail!("Could not install fuelup: {}", e),
            };
        }

        info!(
            "Adding component {} v{} to '{}'",
            &download_cfg.name, &download_cfg.version, self.name
        );

        if let Err(e) = download_file_and_unpack(&download_cfg, &self.bin_path) {
            bail!(
                "Could not add component {}({}): {}",
                &download_cfg.name,
                &download_cfg.version,
                e
            )
        };

        if let Ok(downloaded) = unpack_bins(&self.bin_path, &fuelup_bin_dir) {
            link_to_fuelup(downloaded)?;
        };

        Ok(download_cfg)
    }

    pub fn remove_component(&self, component: &str) -> Result<()> {
        if self.has_component(component) {
            info!("Removing '{}' from toolchain '{}'", component, self.name);
            let component_path = self.bin_path.join(component);
            remove_file(component_path)
                .with_context(|| format!("failed to remove component '{}'", component))?;
            // If component to remove is 'forc', silently remove forc plugins
            if component == component::FORC {
                for component in SUPPORTED_PLUGINS {
                    let component_path = self.bin_path.join(component);
                    remove_file(component_path)
                        .with_context(|| format!("failed to remove component '{}'", component))?;
                }
            }
            info!("'{}' removed from toolchain '{}'", component, self.name);
        } else {
            info!("'{}' not found in toolchain '{}'", component, self.name);
        }

        Ok(())
    }

    pub fn uninstall_self(&self) -> Result<()> {
        if self.exists() {
            remove_dir_all(self.path.clone())?
        }
        Ok(())
    }
}

#[cfg(test)]
mod tests {
    use super::*;

    const DATE: &str = "2022-08-29";
    const DATE_TARGET_APPLE: &str = "2022-08-29-x86_64-apple-darwin";

    const TARGET_X86_APPLE: &str = "x86_64-apple-darwin";
    const TARGET_ARM_APPLE: &str = "aarch64-apple-darwin";
    const TARGET_X86_LINUX: &str = "x86_64-unknown-linux-gnu";
    const TARGET_ARM_LINUX: &str = "aarch64-unknown-linux-gnu";

<<<<<<< HEAD
=======
    const NIGHTLY_DATE: &str = "nightly-2022-08-29";

>>>>>>> 168097bd
    #[test]
    fn test_parse_name() -> Result<()> {
        for name in [channel::LATEST, channel::NIGHTLY] {
            let desc = OfficialToolchainDescription::from_str(name)?;
            assert_eq!(desc.name, DistToolchainName::from_str(name).unwrap());
            assert_eq!(desc.date, None);
            assert_eq!(desc.target, None);
        }

        Ok(())
    }

    #[test]
    fn test_parse_name_should_fail() -> Result<()> {
        let inputs = ["latest-2", "nightly-toolchain"];
        for name in inputs {
            assert!(OfficialToolchainDescription::from_str(name).is_err());
        }

        Ok(())
    }

    #[test]
    fn test_parse_nightly_date() -> Result<()> {
<<<<<<< HEAD
        let toolchain = channel::NIGHTLY.to_owned() + "-" + DATE;
        let desc = OfficialToolchainDescription::from_str(&toolchain).unwrap();

        assert_eq!(desc.name, DistToolchainName::from_str("nightly").unwrap());
        assert_eq!(desc.date.unwrap().to_string(), DATE);
        assert_eq!(desc.target, None);
=======
        assert!(OfficialToolchainDescription::from_str(NIGHTLY_DATE).is_err());

        // TODO: uncomment once specifying date and target is supporting
        //assert_eq!(desc.name, DistToolchainName::from_str("nightly").unwrap());
        //assert_eq!(desc.date.unwrap().to_string(), DATE);
        //assert_eq!(desc.target, None);
>>>>>>> 168097bd

        Ok(())
    }

    #[test]
    fn test_parse_nightly_date_target() -> Result<()> {
        for target in [
            TARGET_ARM_APPLE,
            TARGET_ARM_LINUX,
            TARGET_X86_APPLE,
            TARGET_X86_LINUX,
        ] {
<<<<<<< HEAD
            let toolchain = channel::NIGHTLY.to_owned() + "-" + DATE + "-" + target;
            assert!(OfficialToolchainDescription::from_str(&toolchain).is_err());
            // TODO: Uncomment once target specification is supported
            // assert_eq!(
            //     desc.name,
            //     DistToolchainName::from_str(channel::NIGHTLY).unwrap()
            // );
            // assert_eq!(desc.date.unwrap().to_string(), DATE);
            // assert_eq!(desc.target.unwrap().to_string(), target);
=======
            let input = channel::NIGHTLY.to_owned() + "-" + DATE + "-" + target;
            assert!(OfficialToolchainDescription::from_str(&input).is_err());
            // TODO: uncomment once specifying date and target is supporting
            //   assert_eq!(
            //       desc.name,
            //       DistToolchainName::from_str(channel::NIGHTLY).unwrap()
            //   );
            //   assert_eq!(desc.date.unwrap().to_string(), DATE);
            //   assert_eq!(desc.target.unwrap().to_string(), target);
>>>>>>> 168097bd
        }

        Ok(())
    }

    #[test]
    fn test_parse_name_target() -> Result<()> {
        for target in [
            TARGET_ARM_APPLE,
            TARGET_ARM_LINUX,
            TARGET_X86_APPLE,
            TARGET_X86_LINUX,
        ] {
            for name in [channel::LATEST, channel::NIGHTLY] {
                let toolchain = name.to_owned() + "-" + target;
<<<<<<< HEAD
                let desc = OfficialToolchainDescription::from_str(&toolchain).unwrap();

                assert_eq!(desc.name, DistToolchainName::from_str(name).unwrap());
                assert!(desc.date.is_none());
                assert_eq!(desc.target.unwrap().to_string(), target);
=======
                assert!(OfficialToolchainDescription::from_str(&toolchain).is_err());

                // TODO: uncomment once specifying date and target is supporting
                // assert_eq!(desc.name, DistToolchainName::from_str(name).unwrap());
                // assert!(desc.date.is_none());
                // assert_eq!(desc.target.unwrap().to_string(), target);
>>>>>>> 168097bd
            }
        }

        Ok(())
    }

    #[test]
    fn test_parse_metadata_date() -> Result<()> {
        let (date, _) = parse_metadata(DATE.to_string())?;
        assert_eq!(DATE, date.unwrap().to_string());
        Ok(())
    }

    #[test]
    fn test_parse_metadata_date_target() -> Result<()> {
<<<<<<< HEAD
        assert!(parse_metadata(DATE_TARGET_APPLE.to_string()).is_err());
        // TODO: Uncomment once target specification is supported
        //assert_eq!(DATE, date.unwrap().to_string());
        //assert_eq!(TARGET_X86_APPLE, target.unwrap().to_string());
=======
        let (date, target) = parse_metadata(DATE_TARGET_APPLE.to_string())?;
        assert_eq!(DATE, date.unwrap().to_string());
        assert_eq!(TARGET_X86_APPLE, target.unwrap().to_string());
>>>>>>> 168097bd
        Ok(())
    }

    #[test]
    fn test_parse_metadata_should_fail() -> Result<()> {
        const INPUTS: &[&str] = &["2022", "2022-8-1", "2022-8", "2022-8-x86_64-apple-darwin"];
        for input in INPUTS {
            assert!(parse_metadata(input.to_string()).is_err());
        }
        Ok(())
    }
}<|MERGE_RESOLUTION|>--- conflicted
+++ resolved
@@ -58,7 +58,6 @@
 }
 
 fn parse_metadata(metadata: String) -> Result<(Option<Date>, Option<TargetTriple>)> {
-<<<<<<< HEAD
     if metadata.is_empty() {
         return Ok((None, None));
     }
@@ -81,15 +80,6 @@
                 );
             }
         }
-=======
-    let (first, second) = metadata.split_at(std::cmp::min(10, metadata.len()));
-
-    match Date::parse(first, DATE_FORMAT) {
-        Ok(d) => match TargetTriple::new(second.trim_start_matches('-')) {
-            Ok(t) => Ok((Some(d), Some(t))),
-            Err(_) => Ok((Some(d), None)),
-        },
->>>>>>> 168097bd
         Err(_) => match TargetTriple::new(&metadata) {
             Ok(t) => Ok((None, Some(t))),
             Err(_) => bail!("Failed to parse date or target"),
@@ -116,19 +106,6 @@
 
         let (name, metadata) = s.split_once('-').unwrap_or((s, ""));
 
-<<<<<<< HEAD
-        let (date, target) = parse_metadata(metadata.to_string())?;
-
-        if name == "latest" && date.is_some() {
-            bail!("You may not specify a date for '{}' toolchain", name)
-        }
-
-        Ok(Self {
-            name: DistToolchainName::from_str(name)?,
-            date,
-            target,
-        })
-=======
         if metadata.is_empty() {
             Ok(Self {
                 name: DistToolchainName::from_str(name)?,
@@ -150,7 +127,6 @@
         } else {
             bail!("Invalid official toolchain name '{}'", s);
         }
->>>>>>> 168097bd
     }
 }
 
@@ -172,11 +148,7 @@
         })
     }
 
-<<<<<<< HEAD
     pub fn from_path(toolchain: &str) -> Result<Self> {
-=======
-    pub fn from(toolchain: &str) -> Result<Self> {
->>>>>>> 168097bd
         Ok(Self {
             name: toolchain.to_string(),
             path: toolchain_dir(toolchain),
@@ -290,11 +262,6 @@
     const TARGET_X86_LINUX: &str = "x86_64-unknown-linux-gnu";
     const TARGET_ARM_LINUX: &str = "aarch64-unknown-linux-gnu";
 
-<<<<<<< HEAD
-=======
-    const NIGHTLY_DATE: &str = "nightly-2022-08-29";
-
->>>>>>> 168097bd
     #[test]
     fn test_parse_name() -> Result<()> {
         for name in [channel::LATEST, channel::NIGHTLY] {
@@ -319,21 +286,12 @@
 
     #[test]
     fn test_parse_nightly_date() -> Result<()> {
-<<<<<<< HEAD
         let toolchain = channel::NIGHTLY.to_owned() + "-" + DATE;
         let desc = OfficialToolchainDescription::from_str(&toolchain).unwrap();
 
         assert_eq!(desc.name, DistToolchainName::from_str("nightly").unwrap());
         assert_eq!(desc.date.unwrap().to_string(), DATE);
         assert_eq!(desc.target, None);
-=======
-        assert!(OfficialToolchainDescription::from_str(NIGHTLY_DATE).is_err());
-
-        // TODO: uncomment once specifying date and target is supporting
-        //assert_eq!(desc.name, DistToolchainName::from_str("nightly").unwrap());
-        //assert_eq!(desc.date.unwrap().to_string(), DATE);
-        //assert_eq!(desc.target, None);
->>>>>>> 168097bd
 
         Ok(())
     }
@@ -346,7 +304,6 @@
             TARGET_X86_APPLE,
             TARGET_X86_LINUX,
         ] {
-<<<<<<< HEAD
             let toolchain = channel::NIGHTLY.to_owned() + "-" + DATE + "-" + target;
             assert!(OfficialToolchainDescription::from_str(&toolchain).is_err());
             // TODO: Uncomment once target specification is supported
@@ -356,17 +313,6 @@
             // );
             // assert_eq!(desc.date.unwrap().to_string(), DATE);
             // assert_eq!(desc.target.unwrap().to_string(), target);
-=======
-            let input = channel::NIGHTLY.to_owned() + "-" + DATE + "-" + target;
-            assert!(OfficialToolchainDescription::from_str(&input).is_err());
-            // TODO: uncomment once specifying date and target is supporting
-            //   assert_eq!(
-            //       desc.name,
-            //       DistToolchainName::from_str(channel::NIGHTLY).unwrap()
-            //   );
-            //   assert_eq!(desc.date.unwrap().to_string(), DATE);
-            //   assert_eq!(desc.target.unwrap().to_string(), target);
->>>>>>> 168097bd
         }
 
         Ok(())
@@ -382,20 +328,11 @@
         ] {
             for name in [channel::LATEST, channel::NIGHTLY] {
                 let toolchain = name.to_owned() + "-" + target;
-<<<<<<< HEAD
                 let desc = OfficialToolchainDescription::from_str(&toolchain).unwrap();
 
                 assert_eq!(desc.name, DistToolchainName::from_str(name).unwrap());
                 assert!(desc.date.is_none());
                 assert_eq!(desc.target.unwrap().to_string(), target);
-=======
-                assert!(OfficialToolchainDescription::from_str(&toolchain).is_err());
-
-                // TODO: uncomment once specifying date and target is supporting
-                // assert_eq!(desc.name, DistToolchainName::from_str(name).unwrap());
-                // assert!(desc.date.is_none());
-                // assert_eq!(desc.target.unwrap().to_string(), target);
->>>>>>> 168097bd
             }
         }
 
@@ -411,16 +348,10 @@
 
     #[test]
     fn test_parse_metadata_date_target() -> Result<()> {
-<<<<<<< HEAD
         assert!(parse_metadata(DATE_TARGET_APPLE.to_string()).is_err());
         // TODO: Uncomment once target specification is supported
         //assert_eq!(DATE, date.unwrap().to_string());
         //assert_eq!(TARGET_X86_APPLE, target.unwrap().to_string());
-=======
-        let (date, target) = parse_metadata(DATE_TARGET_APPLE.to_string())?;
-        assert_eq!(DATE, date.unwrap().to_string());
-        assert_eq!(TARGET_X86_APPLE, target.unwrap().to_string());
->>>>>>> 168097bd
         Ok(())
     }
 
