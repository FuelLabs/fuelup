--- conflicted
+++ resolved
@@ -5,13 +5,8 @@
 use tracing::info;
 
 use crate::{
-<<<<<<< HEAD
-    commands::component::AddCommand, download::DownloadCfg, target_triple::TargetTriple,
-    toolchain::Toolchain,
-=======
     channel::PackageVersion, commands::component::AddCommand, download::DownloadCfg,
     target_triple::TargetTriple, toolchain::Toolchain,
->>>>>>> 168097bd
 };
 
 pub fn add(command: AddCommand) -> Result<()> {
@@ -59,12 +54,8 @@
             None => (&maybe_versioned_component, None),
         };
 
-    let download_cfg = DownloadCfg::new(
-        component,
-        TargetTriple::from_component(component)?,
-        version,
-        None,
-    )?;
+    let download_cfg =
+        DownloadCfg::new(component, TargetTriple::from_component(component)?, version)?;
     toolchain.add_component(download_cfg)?;
 
     Ok(())
