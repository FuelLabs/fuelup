--- conflicted
+++ resolved
@@ -28,11 +28,8 @@
 
 ### Manual
 
-<<<<<<< HEAD
 There may be times when we need a channel for a one-off event eg. testnets. During these events, we do not
-=======
-There may be times where we need a channel for a one-off event e.g. testnets. During these events, we do not
->>>>>>> 423e5bb3
+
 require a routine update, and can essentially publish once and be done. This is when manual publishing is done.
 
 For example, building a `beta-3` toolchain is done like so:
