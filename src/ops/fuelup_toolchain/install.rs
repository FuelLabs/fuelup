--- conflicted
+++ resolved
@@ -29,11 +29,7 @@
 
     let toolchain = Toolchain::from_path(&description.to_string())?;
     let (cfgs, hash) = if let Ok((channel, hash)) = Channel::from_dist_channel(&description) {
-<<<<<<< HEAD
-        if config.hash_matches(&description, &hash) {
-=======
         if let Ok(true) = config.hash_matches(&description, &hash) {
->>>>>>> 952d1a6b
             info!("'{}' is already installed and up to date", toolchain.name);
             return Ok(());
         };
