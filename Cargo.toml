--- conflicted
+++ resolved
@@ -29,11 +29,7 @@
 tar = "0.4"
 tempfile = "3"
 termcolor = "1"
-<<<<<<< HEAD
 time = { version = "0.3", features = ["macros", "parsing", "formatting"] }
-=======
-time = { version = "0.3", features = ["macros", "parsing"] }
->>>>>>> 168097bd
 toml_edit = { version = "0.13", features = ["serde", "easy"] }
 tracing = "0.1"
 tracing-subscriber = { version = "0.3", features = ["ansi", "env-filter", "json"] }
