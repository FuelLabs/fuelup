--- conflicted
+++ resolved
@@ -151,13 +151,6 @@
           fi
           if [ -n "${{ github.event.inputs.fuel-core }}" ]; then
             PR_TITLE_PARTS+=("fuel-core@v${FUEL_CORE_VERSION}")
-<<<<<<< HEAD
-            # fuel-core-keygen always uses the same version as fuel-core
-=======
-          fi
-          if [ -n "${{ github.event.inputs.fuel-core-keygen }}" ]; then
->>>>>>> a453e80a
-            PR_TITLE_PARTS+=("fuel-core-keygen@v${FUEL_CORE_KEYGEN_VERSION}")
           fi
           
           # Build the final PR title
