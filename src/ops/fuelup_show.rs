--- conflicted
+++ resolved
@@ -4,10 +4,6 @@
 use std::{io::Write, path::Path};
 
 use crate::{
-<<<<<<< HEAD
-    channel::Channel,
-=======
->>>>>>> 97dcbac0
     config::Config,
     fmt::{bold, print_header},
     path::fuelup_dir,
