--- conflicted
+++ resolved
@@ -4,11 +4,6 @@
 use std::{io::Write, path::Path};
 
 use crate::{
-<<<<<<< HEAD
-    channel::Channel,
-=======
-    component,
->>>>>>> 0bd7f79c
     config::Config,
     fmt::{bold, print_header},
     path::fuelup_dir,
