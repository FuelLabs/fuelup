--- conflicted
+++ resolved
@@ -10,7 +10,6 @@
 use std::time::Duration;
 use std::{fs, thread};
 use tar::Archive;
-use time::Date;
 use tracing::warn;
 use tracing::{error, info};
 
@@ -36,28 +35,14 @@
 pub struct DownloadCfg {
     pub name: String,
     pub target: TargetTriple,
-<<<<<<< HEAD
-    pub version: Version,
-    pub date: Option<Date>,
-=======
     pub version: PackageVersion,
->>>>>>> 168097bd
     tarball_name: String,
     tarball_url: String,
     hash: Option<String>,
 }
 
 impl DownloadCfg {
-<<<<<<< HEAD
-    pub fn new(
-        name: &str,
-        target: TargetTriple,
-        version: Option<Version>,
-        date: Option<Date>,
-    ) -> Result<Self> {
-=======
     pub fn new(name: &str, target: TargetTriple, version: Option<PackageVersion>) -> Result<Self> {
->>>>>>> 168097bd
         let version = match version {
             Some(version) => version,
             None => PackageVersion {
@@ -74,19 +59,13 @@
             component::FUELUP => FUELUP_RELEASE_DOWNLOAD_URL.to_string(),
             _ => bail!("Unrecognized component: {}", name),
         };
-<<<<<<< HEAD
-        let tarball_name = tarball_name(name, &version, date, &target)?;
-        let tarball_url = format!("{}/v{}/{}", &release_url, &version, &tarball_name);
-=======
         let tarball_name = tarball_name(name, &version, &target)?;
         let tarball_url = format!("{}/v{}/{}", &release_url, &version.semver, &tarball_name);
->>>>>>> 168097bd
 
         Ok(Self {
             name: name.to_string(),
             target,
             version,
-            date,
             tarball_name,
             tarball_url,
             hash: None,
@@ -95,15 +74,13 @@
 
     pub fn from_package(name: &str, package: Package) -> Result<Self> {
         let target = TargetTriple::from_component(name)?;
-        let tarball_name =
-            tarball_name(name, &package.version.semver, package.version.date, &target)?;
+        let tarball_name = tarball_name(name, &package.version, &target)?;
         let tarball_url = package.target[&target.to_string()].url.clone();
         let hash = Some(package.target[&target.to_string()].hash.clone());
         Ok(Self {
             name: name.to_string(),
             target,
-            date: package.version.date,
-            version: package.version.semver,
+            version: package.version,
             tarball_name,
             tarball_url,
             hash,
@@ -111,24 +88,11 @@
     }
 }
 
-<<<<<<< HEAD
-pub fn tarball_name(
-    name: &str,
-    version: &Version,
-    date: Option<Date>,
-    target: &TargetTriple,
-) -> Result<String> {
-    let version = if let Some(d) = date {
-        version.to_string() + "-" + &d.to_string()
-    } else {
-        version.to_string()
-=======
 pub fn tarball_name(name: &str, version: &PackageVersion, target: &TargetTriple) -> Result<String> {
     let version_string = if let Some(date) = version.date {
         version.semver.to_string() + "-" + &date.to_string()
     } else {
         version.semver.to_string()
->>>>>>> 168097bd
     };
 
     match name {
