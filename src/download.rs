--- conflicted
+++ resolved
@@ -19,16 +19,7 @@
 
 use crate::channel::Channel;
 use crate::channel::Package;
-<<<<<<< HEAD
-use crate::constants::FORC_CLIENT_RELEASE_DOWNLOAD_URL;
-use crate::constants::FORC_WALLET_RELEASE_DOWNLOAD_URL;
-use crate::constants::{
-    CHANNEL_LATEST_URL, FUELUP_RELEASE_DOWNLOAD_URL, FUEL_CORE_RELEASE_DOWNLOAD_URL,
-    SWAY_RELEASE_DOWNLOAD_URL,
-};
-=======
 use crate::constants::CHANNEL_LATEST_URL;
->>>>>>> 3b37a2ee
 use crate::file::hard_or_symlink_file;
 use crate::path::fuelup_bin;
 use crate::path::fuelup_dir;
@@ -67,15 +58,6 @@
                 .map_err(|e| anyhow!("Error getting latest tag for '{}': {}", name, e))?,
         };
 
-<<<<<<< HEAD
-        let release_url = match name {
-            component::FORC => SWAY_RELEASE_DOWNLOAD_URL.to_string(),
-            component::FORC_CLIENT => FORC_CLIENT_RELEASE_DOWNLOAD_URL.to_string(),
-            component::FORC_WALLET => FORC_WALLET_RELEASE_DOWNLOAD_URL.to_string(),
-            component::FUEL_CORE => FUEL_CORE_RELEASE_DOWNLOAD_URL.to_string(),
-            component::FUELUP => FUELUP_RELEASE_DOWNLOAD_URL.to_string(),
-            _ => bail!("Unrecognized component: {}", name),
-=======
         let (tarball_name, tarball_url) = if name == FUELUP {
             let tarball_name = tarball_name(FUELUP, &version, &target);
             let tarball_url = github_releases_download_url(FUELUP, &version, &tarball_name);
@@ -87,7 +69,6 @@
             (tarball_name, tarball_url)
         } else {
             bail!("Unrecognized component: {}", name)
->>>>>>> 3b37a2ee
         };
 
         Ok(Self {
@@ -116,22 +97,11 @@
     }
 }
 
-<<<<<<< HEAD
-pub fn tarball_name(name: &str, version: &Version, target: &TargetTriple) -> Result<String> {
-    match name {
-        component::FORC => Ok(format!("forc-binaries-{}.tar.gz", target)),
-        component::FORC_CLIENT => Ok(format!("forc-client-{}-{}.tar.gz", version, target)),
-        component::FORC_WALLET => Ok(format!("forc-wallet-{}-{}.tar.gz", version, target)),
-        component::FUEL_CORE => Ok(format!("fuel-core-{}-{}.tar.gz", version, target)),
-        component::FUELUP => Ok(format!("fuelup-{}-{}.tar.gz", version, target)),
-        _ => bail!("Unrecognized component: {}", name),
-=======
 pub fn tarball_name(tarball_prefix: &str, version: &Version, target: &TargetTriple) -> String {
     if tarball_prefix == "forc-binaries" {
         format!("{}-{}.tar.gz", tarball_prefix, target)
     } else {
         format!("{}-{}-{}.tar.gz", tarball_prefix, version, target)
->>>>>>> 3b37a2ee
     }
 }
 
