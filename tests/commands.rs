use anyhow::Result;
use fuelup::{channel, target_triple::TargetTriple};
use std::{env, path::Path};

mod testcfg;

<<<<<<< HEAD
use testcfg::{FuelupState, ALL_BINS};
=======
use testcfg::{FuelupState, ALL_BINS, FUEL_CORE_BIN};
>>>>>>> 01f902cc

use crate::testcfg::FORC_BINS;

fn expect_files_exist(dir: &Path, expected: &[&str]) {
    let mut actual: Vec<String> = dir
        .read_dir()
        .expect("Could not read directory")
        .into_iter()
        .map(|b| b.unwrap().file_name().to_string_lossy().to_string())
        .collect();

    actual.sort();
    assert_eq!(actual, expected);
}

#[test]
fn fuelup_version() -> Result<()> {
    testcfg::setup(FuelupState::Empty, &|cfg| {
        let expected_version = format!("fuelup {}\n", clap::crate_version!());

        let stdout = cfg.fuelup(&["--version"]).stdout;

        assert_eq!(stdout, expected_version);
    })?;

    Ok(())
}

#[test]
fn fuelup_toolchain_install_latest() -> Result<()> {
    testcfg::setup(FuelupState::Empty, &|cfg| {
        cfg.fuelup(&["toolchain", "install", "latest"]);

        for entry in cfg.toolchains_dir().read_dir().expect("Could not read dir") {
            let toolchain_dir = entry.unwrap();
            let expected_toolchain_name =
                "latest-".to_owned() + &TargetTriple::from_host().unwrap().to_string();
            assert_eq!(
                expected_toolchain_name,
                toolchain_dir.file_name().to_str().unwrap()
            );
            assert!(toolchain_dir.file_type().unwrap().is_dir());

            expect_files_exist(&toolchain_dir.path().join("bin"), ALL_BINS);

            let output = cfg.fuelup(&["check"]);
            assert!(output.stdout.contains("forc - Up to date"));
            // TODO: uncomment once new fuel-core is released and this works
            // assert!(stdout.contains("fuel-core - Up to date"));
        }
    })?;

    Ok(())
}

#[test]
fn fuelup_toolchain_install_nightly() -> Result<()> {
    testcfg::setup(FuelupState::Empty, &|cfg| {
        cfg.fuelup(&["toolchain", "install", "nightly"]);

        for entry in cfg.toolchains_dir().read_dir().expect("Could not read dir") {
            let toolchain_dir = entry.unwrap();
            let expected_toolchain_name =
                "nightly-".to_owned() + &TargetTriple::from_host().unwrap().to_string();
            assert_eq!(
                expected_toolchain_name,
                toolchain_dir.file_name().to_str().unwrap()
            );
            assert!(toolchain_dir.file_type().unwrap().is_dir());

            expect_files_exist(&toolchain_dir.path().join("bin"), ALL_BINS);
        }
    })?;

    Ok(())
}

#[test]
fn fuelup_check() -> Result<()> {
    testcfg::setup(FuelupState::Empty, &|cfg| {
        let output = cfg.fuelup(&["check"]);
        assert!(output.status.success());
    })?;

    Ok(())
}

#[test]
fn fuelup_show() -> Result<()> {
    testcfg::setup(FuelupState::Empty, &|cfg| {
        cfg.fuelup(&["toolchain", "new", "my_toolchain"]);
        let stdout = cfg.fuelup(&["show"]).stdout;

        let mut lines = stdout.lines();
        assert_eq!(
            lines.next().unwrap(),
            &format!("Default host: {}", TargetTriple::from_host().unwrap())
        );
        assert!(lines.next().unwrap().contains("fuelup home: "));

        let expected_stdout = r#"installed toolchains
--------------------
my_toolchain (default)

active toolchain
----------------
my_toolchain (default)
  forc - not found
    - forc-fmt - not found
    - forc-lsp - not found
    - forc-explore - not found
    - forc-client
      - forc-run - not found
      - forc-deploy - not found
  fuel-core - not found
"#;
        assert!(stdout.contains(expected_stdout));
    })?;
    Ok(())
}

#[test]
fn fuelup_self_update() -> Result<()> {
    testcfg::setup(FuelupState::LatestToolchainInstalled, &|cfg| {
        let output = cfg.fuelup(&["self", "update"]);

        let expected_stdout_starts_with = "Fetching binary from";
        assert!(output.stdout.starts_with(expected_stdout_starts_with));
    })?;

    Ok(())
}

#[test]
fn fuelup_default_empty() -> Result<()> {
    testcfg::setup(FuelupState::Empty, &|cfg| {
        let output = cfg.fuelup(&["default"]);
        let expected_stdout =
            "No default toolchain detected. Please install or create a toolchain first.\n";

        assert_eq!(output.stdout, expected_stdout);
    })?;

    Ok(())
}

#[test]
fn fuelup_default() -> Result<()> {
    testcfg::setup(FuelupState::LatestToolchainInstalled, &|cfg| {
        let output = cfg.fuelup(&["default"]);
        let expected_stdout = "latest-x86_64-apple-darwin (default)\n";

        assert_eq!(output.stdout, expected_stdout);
    })?;

    Ok(())
}

#[test]
fn fuelup_default_uninstalled_toolchain() -> Result<()> {
    testcfg::setup(FuelupState::LatestToolchainInstalled, &|cfg| {
        let output = cfg.fuelup(&["default", "nightly"]);
        let expected_stdout = format!(
            "Toolchain with name 'nightly-{}' does not exist\n",
            TargetTriple::from_host().unwrap()
        );

        assert_eq!(output.stdout, expected_stdout);
    })?;

    Ok(())
}

#[test]
fn fuelup_toolchain_new() -> Result<()> {
    testcfg::setup(FuelupState::Empty, &|cfg| {
        let output = cfg.fuelup(&["toolchain", "new", "my_toolchain"]);
        let expected_stdout = "New toolchain initialized: my_toolchain\n";
        assert_eq!(output.stdout, expected_stdout);
        assert!(cfg.toolchain_bin_dir("my_toolchain").is_dir());

        let output = cfg.fuelup(&["default", "my_toolchain"]);
        let expected_stdout = "default toolchain set to 'my_toolchain'\n";
        assert_eq!(output.stdout, expected_stdout);
    })?;

    Ok(())
}

#[test]
fn fuelup_toolchain_new_disallowed() -> Result<()> {
    testcfg::setup(FuelupState::Empty, &|cfg| {
        for toolchain in [channel::LATEST, channel::NIGHTLY] {
            let output = cfg.fuelup(&["toolchain", "new", toolchain]);
            let expected_stderr = format!("error: Invalid value \"{toolchain}\" for '<NAME>': Cannot use official toolchain name '{toolchain}' as a custom toolchain name\n\nFor more information try --help\n");
            assert_eq!(output.stderr, expected_stderr);
        }
    })?;

    Ok(())
}

#[test]
fn fuelup_toolchain_new_disallowed_with_target() -> Result<()> {
    testcfg::setup(FuelupState::Empty, &|cfg| {
        let target_triple = TargetTriple::from_host().unwrap();
        let toolchain_name = "latest-".to_owned() + &target_triple.to_string();
        let output = cfg.fuelup(&["toolchain", "new", &toolchain_name]);
        let expected_stderr = format!("error: Invalid value \"{toolchain_name}\" for '<NAME>': Cannot use official toolchain name '{toolchain_name}' as a custom toolchain name\n\nFor more information try --help\n");
        assert_eq!(output.stderr, expected_stderr);
    })?;

    Ok(())
}

#[test]
fn fuelup_toolchain_new_and_set_default() -> Result<()> {
    testcfg::setup(FuelupState::LatestToolchainInstalled, &|cfg| {
        let output = cfg.fuelup(&["default"]);
        let expected_stdout = "latest-x86_64-apple-darwin (default)\n";
        assert_eq!(output.stdout, expected_stdout);
        assert!(!cfg.toolchain_bin_dir("my_toolchain").is_dir());

        let output = cfg.fuelup(&["toolchain", "new", "my_toolchain"]);
        let expected_stdout = "New toolchain initialized: my_toolchain\n";
        assert_eq!(output.stdout, expected_stdout);
        assert!(cfg.toolchain_bin_dir("my_toolchain").is_dir());

        let output = cfg.fuelup(&["default", "my_toolchain"]);
        let expected_stdout = "default toolchain set to 'my_toolchain'\n";
        assert_eq!(output.stdout, expected_stdout);
    })?;

    Ok(())
}

#[test]
fn fuelup_component_add() -> Result<()> {
    testcfg::setup(FuelupState::Empty, &|cfg| {
        let output = cfg.fuelup(&["toolchain", "new", "my_toolchain"]);
        let expected_stdout = "New toolchain initialized: my_toolchain\n";
        assert_eq!(output.stdout, expected_stdout);

        let output = cfg.fuelup(&["default", "my_toolchain"]);
        let expected_stdout = "default toolchain set to 'my_toolchain'\n";
        assert_eq!(output.stdout, expected_stdout);
        assert!(cfg.toolchain_bin_dir("my_toolchain").is_dir());

        let _ = cfg.fuelup(&["component", "add", "forc"]);
        expect_files_exist(&cfg.toolchain_bin_dir("my_toolchain"), FORC_BINS);

        let _ = cfg.fuelup(&["component", "add", "fuel-core@0.9.5"]);
        expect_files_exist(&cfg.toolchain_bin_dir("my_toolchain"), ALL_BINS);
    })?;

    Ok(())
}

#[test]
fn fuelup_component_add_disallowed() -> Result<()> {
    testcfg::setup(FuelupState::LatestToolchainInstalled, &|cfg| {
        let output = cfg.fuelup(&["component", "add", "forc@0.19.1"]);
        let expected_stdout = r#"Installing specific components is reserved for custom toolchains.
You are currently using 'latest-x86_64-apple-darwin'.

You may create a custom toolchain using 'fuelup toolchain new <toolchain>'.
"#;
        assert_eq!(output.stdout, expected_stdout);
    })?;

    Ok(())
}
#[test]
fn fuelup_component_remove_disallowed() -> Result<()> {
    testcfg::setup(FuelupState::LatestToolchainInstalled, &|cfg| {
        let latest_toolchain_bin_dir = cfg.toolchain_bin_dir("latest-x86_64-apple-darwin");

        expect_files_exist(&latest_toolchain_bin_dir, ALL_BINS);
<<<<<<< HEAD
        let output = cfg.fuelup(&["component", "remove", "forc"]);

        let expected_stdout = r#"Removing specific components is reserved for custom toolchains.
You are currently using 'latest-x86_64-apple-darwin'.

You may create a custom toolchain using 'fuelup toolchain new <toolchain>'.
"#;
        assert_eq!(output.stdout, expected_stdout);
        expect_files_exist(&latest_toolchain_bin_dir, ALL_BINS);
=======
        let _ = cfg.fuelup(&["component", "remove", "forc"]);
        expect_files_exist(&latest_toolchain_bin_dir, FUEL_CORE_BIN);

        let _ = cfg.fuelup(&["component", "remove", "fuel-core"]);
        expect_files_exist(&latest_toolchain_bin_dir, &[]);
>>>>>>> 01f902cc
    })?;

    Ok(())
}<|MERGE_RESOLUTION|>--- conflicted
+++ resolved
@@ -4,13 +4,7 @@
 
 mod testcfg;
 
-<<<<<<< HEAD
-use testcfg::{FuelupState, ALL_BINS};
-=======
-use testcfg::{FuelupState, ALL_BINS, FUEL_CORE_BIN};
->>>>>>> 01f902cc
-
-use crate::testcfg::FORC_BINS;
+use testcfg::{FuelupState, ALL_BINS, FORC_BINS};
 
 fn expect_files_exist(dir: &Path, expected: &[&str]) {
     let mut actual: Vec<String> = dir
@@ -287,7 +281,6 @@
         let latest_toolchain_bin_dir = cfg.toolchain_bin_dir("latest-x86_64-apple-darwin");
 
         expect_files_exist(&latest_toolchain_bin_dir, ALL_BINS);
-<<<<<<< HEAD
         let output = cfg.fuelup(&["component", "remove", "forc"]);
 
         let expected_stdout = r#"Removing specific components is reserved for custom toolchains.
@@ -297,13 +290,6 @@
 "#;
         assert_eq!(output.stdout, expected_stdout);
         expect_files_exist(&latest_toolchain_bin_dir, ALL_BINS);
-=======
-        let _ = cfg.fuelup(&["component", "remove", "forc"]);
-        expect_files_exist(&latest_toolchain_bin_dir, FUEL_CORE_BIN);
-
-        let _ = cfg.fuelup(&["component", "remove", "fuel-core"]);
-        expect_files_exist(&latest_toolchain_bin_dir, &[]);
->>>>>>> 01f902cc
     })?;
 
     Ok(())
