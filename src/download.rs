use anyhow::{anyhow, bail, Result};
use flate2::read::GzDecoder;
use semver::Version;
use serde::{Deserialize, Serialize};
use sha2::Digest;
use sha2::Sha256;
use std::cell::RefCell;
use std::fs::{File, OpenOptions};
use std::io::{Read, Write};
use std::path::{Path, PathBuf};
use std::time::Duration;
use std::{fs, thread};
use tar::Archive;
use tracing::warn;
use tracing::{error, info};

use crate::channel::Package;
use crate::component;
use crate::constants::{
    FUELUP_RELEASE_DOWNLOAD_URL, FUELUP_REPO, FUEL_CORE_RELEASE_DOWNLOAD_URL, FUEL_CORE_REPO,
    GITHUB_API_REPOS_BASE_URL, RELEASES_LATEST, SWAY_RELEASE_DOWNLOAD_URL, SWAY_REPO,
};
use crate::file::hard_or_symlink_file;
use crate::path::fuelup_bin;

#[derive(Debug, Serialize, Deserialize)]
struct LatestReleaseApiResponse {
    url: String,
    tag_name: String,
    name: String,
}

#[derive(Debug, PartialEq, Eq)]
pub struct DownloadCfg {
    pub name: String,
    pub target: String,
    pub version: Version,
    tarball_name: String,
    tarball_url: String,
<<<<<<< HEAD
    hash: Option<String>,
}

impl DownloadCfg {
    pub fn new(
        name: &str,
        target: Option<String>,
        version: Option<Version>,
    ) -> Result<DownloadCfg> {
        let version = match version {
            Some(version) => version,
            None => {
                if let Ok(result) = get_latest_tag(name) {
                    result
                } else {
                    bail!("Error getting latest tag for component: {}", name);
                }
            }
=======
}

impl DownloadCfg {
    pub fn new(name: &str, target: Option<String>, version: Option<Version>) -> Result<Self> {
        let version = match version {
            Some(version) => version,
            None => get_latest_tag(name).map_err(|e| {
                anyhow!("Error getting latest tag for component: {:?}: {}", name, e)
            })?,
>>>>>>> eb30da89
        };
        let target = match target {
            Some(target) => target,
            None => target_from_name(name)?,
        };

        let release_url = match name {
            component::FORC => SWAY_RELEASE_DOWNLOAD_URL.to_string(),
            component::FUEL_CORE => FUEL_CORE_RELEASE_DOWNLOAD_URL.to_string(),
            component::FUELUP => FUELUP_RELEASE_DOWNLOAD_URL.to_string(),
            _ => bail!("Unrecognized component: {}", name),
        };
        let tarball_name = tarball_name(name, &version, &target)?;
        let tarball_url = format!("{}/v{}/{}", &release_url, &version, &tarball_name);

<<<<<<< HEAD
        Ok(Self {
            name: name.to_string(),
            target,
            version,
            tarball_name,
            tarball_url,
            hash: None,
        })
    }

    pub fn from_package(package: &Package) -> Result<DownloadCfg> {
        let target = target_from_name(&package.name)?;
        let target_tarball = package.targets.get(&target).unwrap();

        Ok(Self {
            name: package.name.to_string(),
            target: target.clone(),
            version: package.version.clone(),
            tarball_name: tarball_name(&package.name, &package.version, &target)?,
            tarball_url: target_tarball.url.clone(),
            hash: Some(target_tarball.hash.clone()),
=======
        Ok(Self {
            name: name.to_string(),
            target,
            version,
            tarball_name,
            tarball_url,
        })
    }

    pub fn from_package(name: &str, package: Package) -> Result<Self> {
        let target = target_from_name(name)?;
        Ok(Self {
            name: name.to_string(),
            target: target.clone(),
            version: package.version.clone(),
            tarball_name: tarball_name(name, &package.version, &target)?,
            tarball_url: package.target[&target].url.clone(),
>>>>>>> eb30da89
        })
    }
}

pub fn target_from_name(name: &str) -> Result<String> {
    match name {
        component::FORC => {
            let os = match std::env::consts::OS {
                "macos" => "darwin",
                "linux" => "linux",
                unsupported_os => bail!("Unsupported os: {}", unsupported_os),
            };
            let architecture = match std::env::consts::ARCH {
                "aarch64" => "arm64",
                "x86_64" => "amd64",
                unsupported_arch => bail!("Unsupported architecture: {}", unsupported_arch),
            };

            Ok(format!("{}_{}", os, architecture))
        }

        component::FUEL_CORE => {
            let architecture = match std::env::consts::ARCH {
                "aarch64" | "x86_64" => std::env::consts::ARCH,
                unsupported_arch => bail!("Unsupported architecture: {}", unsupported_arch),
            };

            let vendor = match std::env::consts::OS {
                "macos" => "apple",
                _ => "unknown",
            };

            let os = match std::env::consts::OS {
                "macos" => "darwin",
                "linux" => "linux-gnu",
                unsupported_os => bail!("Unsupported os: {}", unsupported_os),
            };

            Ok(format!("{}-{}-{}", architecture, vendor, os))
        }
        component::FUELUP => {
            let architecture = match std::env::consts::ARCH {
                "aarch64" | "x86_64" => std::env::consts::ARCH,
                unsupported_arch => bail!("Unsupported architecture: {}", unsupported_arch),
            };

            let vendor = match std::env::consts::OS {
                "macos" => "apple",
                _ => "unknown",
            };

            let os = match std::env::consts::OS {
                "macos" => "darwin",
                "linux" => "linux-gnu",
                unsupported_os => bail!("Unsupported os: {}", unsupported_os),
            };

            Ok(format!("{}-{}-{}", architecture, vendor, os))
        }
        _ => bail!("Unrecognized component: {}", name),
    }
}

<<<<<<< HEAD
pub fn release_url_prefix(repo: &str) -> String {
    format!("{}{}/{}", GITHUB_API_REPOS_BASE_URL, repo, RELEASES_LATEST)
}

pub fn tarball_name(name: &str, version: &Version, target: &str) -> Result<String> {
    match name {
        component::FORC => Ok(format!("forc-binaries-{}.tar.gz", target)),

=======
pub fn tarball_name(name: &str, version: &Version, target: &str) -> Result<String> {
    match name {
        component::FORC => Ok(format!("forc-binaries-{}.tar.gz", target)),
>>>>>>> eb30da89
        component::FUEL_CORE => Ok(format!("fuel-core-{}-{}.tar.gz", version, target)),
        component::FUELUP => Ok(format!("fuelup-{}-{}.tar.gz", version, target)),
        _ => bail!("Unrecognized component: {}", name),
    }
}

pub fn get_latest_tag(name: &str) -> Result<Version> {
    let latest_tag_url = match name {
        component::FORC => format!(
            "{}{}/{}",
            GITHUB_API_REPOS_BASE_URL, SWAY_REPO, RELEASES_LATEST
        ),
        component::FUEL_CORE => format!(
            "{}{}/{}",
            GITHUB_API_REPOS_BASE_URL, FUEL_CORE_REPO, RELEASES_LATEST
        ),
        component::FUELUP => format!(
            "{}{}/{}",
            GITHUB_API_REPOS_BASE_URL, FUELUP_REPO, RELEASES_LATEST
        ),
        _ => bail!("Unrecognized component: {}", name),
    };
    let handle = ureq::builder().user_agent("fuelup").build();
    let resp = handle.get(&latest_tag_url).call()?;

    let mut data = Vec::new();
    resp.into_reader().read_to_end(&mut data)?;

    let response: LatestReleaseApiResponse = serde_json::from_str(&String::from_utf8_lossy(&data))?;

    // Given a semver version with preceding 'v' (e.g. `v1.2.3`), take the slice after 'v' (e.g. `1.2.3`).
    let version_str = &response.tag_name["v".len()..];
    let version = Version::parse(version_str)?;

    Ok(version)
}

fn unpack(tar_path: &Path, dst: &Path) -> Result<()> {
    let tar_gz = File::open(tar_path)?;
    let decompressed = GzDecoder::new(tar_gz);
    let mut archive = Archive::new(decompressed);

    if let Err(e) = archive.unpack(dst) {
        error!(
            "{}. The archive could be corrupted or the release may not be ready yet",
            e
        );
    };

    fs::remove_file(&tar_path)?;
    Ok(())
}

pub fn download_file(url: &str, path: &PathBuf, hasher: Option<&mut Sha256>) -> Result<()> {
    const RETRY_ATTEMPTS: u8 = 4;
    const RETRY_DELAY_SECS: u64 = 3;

    let handle = ureq::builder().user_agent("fuelup").build();
    let mut file = OpenOptions::new().write(true).create(true).open(&path)?;
    let hasher = RefCell::new(hasher);

    for _ in 1..RETRY_ATTEMPTS {
        match handle.get(url).call() {
            Ok(response) => {
                let mut data = Vec::new();
                response.into_reader().read_to_end(&mut data)?;

                if let Err(e) = file.write_all(&data) {
                    error!(
                        "Something went wrong writing data to {}: {}",
                        path.display(),
                        e
                    )
                };

                if let Some(h) = hasher.borrow_mut().as_mut() {
                    h.update(data);
                }
                return Ok(());
            }
            Err(ureq::Error::Status(404, r)) => {
                // We've reached download_file stage, which means the tag must be correct.
                error!("Failed to download from {}", &url);
                let retry: Option<u64> = r.header("retry-after").and_then(|h| h.parse().ok());
                let retry = retry.unwrap_or(RETRY_DELAY_SECS);
                info!("Retrying..");
                thread::sleep(Duration::from_secs(retry));
            }
            Err(e) => {
                // handle other status code and non-status code errors
                bail!("Unexpected error: {}", e.to_string());
            }
        }
    }

    bail!("Could not download file");
}

pub fn download_file_and_unpack(download_cfg: &DownloadCfg, dst_dir_path: &Path) -> Result<()> {
    info!("Fetching binary from {}", &download_cfg.tarball_url);
<<<<<<< HEAD
    if download_cfg.hash.is_none() {
        warn!(
            "Downloading component {} without verifying checksum",
            &download_cfg.name
        );
    }

    let tarball_path = dst_dir_path.join(&download_cfg.tarball_name);

    let mut hasher = Sha256::new();
    if download_file(&download_cfg.tarball_url, &tarball_path, Some(&mut hasher)).is_err() {
=======

    let tarball_path = dst_dir_path.join(&download_cfg.tarball_name);

    if download_file(&download_cfg.tarball_url, &tarball_path).is_err() {
>>>>>>> eb30da89
        bail!(
            "Failed to download {} - the release might not be ready yet.",
            &download_cfg.tarball_name
        );
    };

    let actual_hash = format!("{:x}", hasher.finalize());
    if download_cfg.hash.is_some() && (&actual_hash != download_cfg.hash.as_ref().unwrap()) {
        bail!(
            "Attempt to verify sha256 checksum failed:\ndownloaded file: {}\npublished sha256 hash: {}",
            &actual_hash,
            download_cfg.hash.as_ref().unwrap()
        )
    }

    unpack(&tarball_path, dst_dir_path)?;

    Ok(())
}

pub fn link_to_fuelup(bins: Vec<PathBuf>) -> Result<()> {
    let fuelup_bin_path = fuelup_bin();
    for path in bins {
        hard_or_symlink_file(&fuelup_bin_path, &path)?;
    }
    Ok(())
}

pub fn unpack_bins(dir: &Path, dst_dir: &Path) -> Result<Vec<PathBuf>> {
    let mut downloaded: Vec<PathBuf> = Vec::new();
    for entry in std::fs::read_dir(&dir)? {
        let sub_path = entry?.path();

        if sub_path.is_dir() {
            for bin in std::fs::read_dir(&sub_path)? {
                let bin_file = bin?;
                let bin_file_name = bin_file.file_name();
                info!(
                    "Unpacking and moving {} to {}",
                    &bin_file_name.to_string_lossy(),
                    dir.display()
                );
                fs::copy(bin_file.path(), dir.join(&bin_file_name))?;
                downloaded.push(dst_dir.join(bin_file_name));
            }

            fs::remove_dir_all(sub_path)?;
        }
    }

    Ok(downloaded)
}

#[cfg(test)]
mod tests {
    use super::*;
    use dirs::home_dir;
    use tempfile;
    use toml_edit::Document;

    pub(crate) fn with_toolchain_dir<F>(f: F) -> Result<()>
    where
        F: FnOnce(tempfile::TempDir) -> Result<()>,
    {
        let toolchain_bin_dir = tempfile::tempdir()?;
        f(toolchain_bin_dir)
    }

    #[test]
    fn test_unpack_and_link_bins() -> Result<()> {
        with_toolchain_dir(|dir| {
            let mock_bin_dir = tempfile::tempdir_in(&dir).unwrap().into_path();
            let extracted_bins_dir = mock_bin_dir.join("forc-binaries");
            let mock_fuelup_dir = tempfile::tempdir_in(home_dir().unwrap()).unwrap();
            let _mock_fuelup_bin_dir = tempfile::tempdir_in(&mock_fuelup_dir).unwrap();
            fs::create_dir(&extracted_bins_dir).unwrap();

            let mock_bin_file_1 = extracted_bins_dir.join("forc-mock-exec-1");
            let mock_bin_file_2 = extracted_bins_dir.join("forc-mock-exec-2");

            fs::File::create(mock_bin_file_1).unwrap();
            fs::File::create(mock_bin_file_2).unwrap();

            assert!(extracted_bins_dir.exists());
            assert!(dir.path().join("forc-mock-exec-1").metadata().is_err());
            assert!(dir.path().join("forc-mock-exec-2").metadata().is_err());

            unpack_bins(&mock_bin_dir, &mock_fuelup_dir.into_path()).unwrap();

            assert!(!extracted_bins_dir.exists());
            assert!(mock_bin_dir.join("forc-mock-exec-1").metadata().is_ok());
            assert!(mock_bin_dir.join("forc-mock-exec-2").metadata().is_ok());
            Ok(())
        })
    }

    #[test]
    fn download_cfg_from_package() {
        let package_toml = r#"
[pkg.forc]
version = "0.17.0"

[pkg.forc.target.darwin_amd64]
url = "https://github.com/FuelLabs/sway/releases/download/v0.17.0/forc-binaries-darwin_amd64.tar.gz"
hash = "a5a2bedd4cf64e372dae28c435a7902160924424cbc50a6f4b582b5a50134485"

[pkg.forc.target.darwin_arm64]
url = "https://github.com/FuelLabs/sway/releases/download/v0.17.0/forc-binaries-darwin_arm64.tar.gz"
hash = "dadc6c0e04fd79c71806848747ca7edd4ba86b14016a93a3af42fe0da9afbc14"

[pkg.forc.target.linux_amd64]
url = "https://github.com/FuelLabs/sway/releases/download/v0.17.0/forc-binaries-linux_amd64.tar.gz"
hash = "83f010f8d1185629bd6506139945e3a21f7e927ad470b674da367bafb698b5ce"

[pkg.forc.target.linux_arm64]
url = "https://github.com/FuelLabs/sway/releases/download/v0.17.0/forc-binaries-linux_arm64.tar.gz"
hash = "6008e2421cfd6f40c3dad73466d105f462e1ada56a5c21b34a4bd4a719a35b21"
"#;
        let mut document = package_toml.parse::<Document>().unwrap();
        let table = document.as_table_mut();
        let package = Package::from_channel("forc".to_string(), &table["pkg"]["forc"]).unwrap();

        let download_cfg = DownloadCfg::from_package(&package).unwrap();
        assert_eq!(download_cfg.name, "forc");
        assert_eq!(download_cfg.version, Version::new(0, 17, 0));
        assert!(download_cfg
            .tarball_url
            .starts_with("https://github.com/FuelLabs/sway/releases/download/v0.17.0/"));
    }
}<|MERGE_RESOLUTION|>--- conflicted
+++ resolved
@@ -37,26 +37,7 @@
     pub version: Version,
     tarball_name: String,
     tarball_url: String,
-<<<<<<< HEAD
     hash: Option<String>,
-}
-
-impl DownloadCfg {
-    pub fn new(
-        name: &str,
-        target: Option<String>,
-        version: Option<Version>,
-    ) -> Result<DownloadCfg> {
-        let version = match version {
-            Some(version) => version,
-            None => {
-                if let Ok(result) = get_latest_tag(name) {
-                    result
-                } else {
-                    bail!("Error getting latest tag for component: {}", name);
-                }
-            }
-=======
 }
 
 impl DownloadCfg {
@@ -66,7 +47,6 @@
             None => get_latest_tag(name).map_err(|e| {
                 anyhow!("Error getting latest tag for component: {:?}: {}", name, e)
             })?,
->>>>>>> eb30da89
         };
         let target = match target {
             Some(target) => target,
@@ -82,7 +62,6 @@
         let tarball_name = tarball_name(name, &version, &target)?;
         let tarball_url = format!("{}/v{}/{}", &release_url, &version, &tarball_name);
 
-<<<<<<< HEAD
         Ok(Self {
             name: name.to_string(),
             target,
@@ -93,27 +72,6 @@
         })
     }
 
-    pub fn from_package(package: &Package) -> Result<DownloadCfg> {
-        let target = target_from_name(&package.name)?;
-        let target_tarball = package.targets.get(&target).unwrap();
-
-        Ok(Self {
-            name: package.name.to_string(),
-            target: target.clone(),
-            version: package.version.clone(),
-            tarball_name: tarball_name(&package.name, &package.version, &target)?,
-            tarball_url: target_tarball.url.clone(),
-            hash: Some(target_tarball.hash.clone()),
-=======
-        Ok(Self {
-            name: name.to_string(),
-            target,
-            version,
-            tarball_name,
-            tarball_url,
-        })
-    }
-
     pub fn from_package(name: &str, package: Package) -> Result<Self> {
         let target = target_from_name(name)?;
         Ok(Self {
@@ -122,7 +80,7 @@
             version: package.version.clone(),
             tarball_name: tarball_name(name, &package.version, &target)?,
             tarball_url: package.target[&target].url.clone(),
->>>>>>> eb30da89
+            hash: Some(package.target[&target].hash.clone()),
         })
     }
 }
@@ -186,20 +144,9 @@
     }
 }
 
-<<<<<<< HEAD
-pub fn release_url_prefix(repo: &str) -> String {
-    format!("{}{}/{}", GITHUB_API_REPOS_BASE_URL, repo, RELEASES_LATEST)
-}
-
 pub fn tarball_name(name: &str, version: &Version, target: &str) -> Result<String> {
     match name {
         component::FORC => Ok(format!("forc-binaries-{}.tar.gz", target)),
-
-=======
-pub fn tarball_name(name: &str, version: &Version, target: &str) -> Result<String> {
-    match name {
-        component::FORC => Ok(format!("forc-binaries-{}.tar.gz", target)),
->>>>>>> eb30da89
         component::FUEL_CORE => Ok(format!("fuel-core-{}-{}.tar.gz", version, target)),
         component::FUELUP => Ok(format!("fuelup-{}-{}.tar.gz", version, target)),
         _ => bail!("Unrecognized component: {}", name),
@@ -300,7 +247,6 @@
 
 pub fn download_file_and_unpack(download_cfg: &DownloadCfg, dst_dir_path: &Path) -> Result<()> {
     info!("Fetching binary from {}", &download_cfg.tarball_url);
-<<<<<<< HEAD
     if download_cfg.hash.is_none() {
         warn!(
             "Downloading component {} without verifying checksum",
@@ -312,12 +258,6 @@
 
     let mut hasher = Sha256::new();
     if download_file(&download_cfg.tarball_url, &tarball_path, Some(&mut hasher)).is_err() {
-=======
-
-    let tarball_path = dst_dir_path.join(&download_cfg.tarball_name);
-
-    if download_file(&download_cfg.tarball_url, &tarball_path).is_err() {
->>>>>>> eb30da89
         bail!(
             "Failed to download {} - the release might not be ready yet.",
             &download_cfg.tarball_name
@@ -376,7 +316,6 @@
     use super::*;
     use dirs::home_dir;
     use tempfile;
-    use toml_edit::Document;
 
     pub(crate) fn with_toolchain_dir<F>(f: F) -> Result<()>
     where
@@ -413,38 +352,4 @@
             Ok(())
         })
     }
-
-    #[test]
-    fn download_cfg_from_package() {
-        let package_toml = r#"
-[pkg.forc]
-version = "0.17.0"
-
-[pkg.forc.target.darwin_amd64]
-url = "https://github.com/FuelLabs/sway/releases/download/v0.17.0/forc-binaries-darwin_amd64.tar.gz"
-hash = "a5a2bedd4cf64e372dae28c435a7902160924424cbc50a6f4b582b5a50134485"
-
-[pkg.forc.target.darwin_arm64]
-url = "https://github.com/FuelLabs/sway/releases/download/v0.17.0/forc-binaries-darwin_arm64.tar.gz"
-hash = "dadc6c0e04fd79c71806848747ca7edd4ba86b14016a93a3af42fe0da9afbc14"
-
-[pkg.forc.target.linux_amd64]
-url = "https://github.com/FuelLabs/sway/releases/download/v0.17.0/forc-binaries-linux_amd64.tar.gz"
-hash = "83f010f8d1185629bd6506139945e3a21f7e927ad470b674da367bafb698b5ce"
-
-[pkg.forc.target.linux_arm64]
-url = "https://github.com/FuelLabs/sway/releases/download/v0.17.0/forc-binaries-linux_arm64.tar.gz"
-hash = "6008e2421cfd6f40c3dad73466d105f462e1ada56a5c21b34a4bd4a719a35b21"
-"#;
-        let mut document = package_toml.parse::<Document>().unwrap();
-        let table = document.as_table_mut();
-        let package = Package::from_channel("forc".to_string(), &table["pkg"]["forc"]).unwrap();
-
-        let download_cfg = DownloadCfg::from_package(&package).unwrap();
-        assert_eq!(download_cfg.name, "forc");
-        assert_eq!(download_cfg.version, Version::new(0, 17, 0));
-        assert!(download_cfg
-            .tarball_url
-            .starts_with("https://github.com/FuelLabs/sway/releases/download/v0.17.0/"));
-    }
 }