use crate::{
<<<<<<< HEAD
    constants::{
        CHANNEL_LATEST_FILE_NAME, CHANNEL_NIGHTLY_FILE_NAME, DATE_FORMAT_URL_FRIENDLY,
        FUELUP_GH_PAGES,
    },
    download::{download_file, DownloadCfg},
    file::read_file,
=======
    constants::{CHANNEL_LATEST_FILE_NAME, CHANNEL_NIGHTLY_FILE_NAME, FUELUP_GH_PAGES},
    download::{download, DownloadCfg},
>>>>>>> d0c35407
    toolchain::{DistToolchainName, OfficialToolchainDescription},
};
use anyhow::{bail, Result};
use component::Components;
use semver::Version;
use serde::{Deserialize, Serialize};
use sha2::{Digest, Sha256};
use std::{collections::BTreeMap, fmt::Debug};
use toml_edit::de;
use tracing::warn;

pub const LATEST: &str = "latest";
pub const STABLE: &str = "stable";
pub const BETA: &str = "beta";
pub const NIGHTLY: &str = "nightly";

#[derive(Debug, Deserialize, Serialize)]
pub struct HashedBinary {
    pub url: String,
    pub hash: String,
}

#[derive(Debug, Deserialize, Serialize)]
pub struct Channel {
    pub pkg: BTreeMap<String, Package>,
}

#[derive(Debug, Deserialize, Serialize)]
pub struct Package {
    pub target: BTreeMap<String, HashedBinary>,
    pub version: Version,
}

impl Channel {
    pub fn from_dist_channel(desc: &OfficialToolchainDescription) -> Result<Self> {
        let channel_file_name = match desc.name {
            DistToolchainName::Latest => CHANNEL_LATEST_FILE_NAME,
            DistToolchainName::Nightly => CHANNEL_NIGHTLY_FILE_NAME,
        };

        let mut channel_url = FUELUP_GH_PAGES.to_owned();
        if desc.name == DistToolchainName::Nightly && desc.date.is_some() {
            channel_url.push_str("channels/nightly/");
            channel_url.push_str(&desc.date.unwrap().format(DATE_FORMAT_URL_FRIENDLY)?);
            channel_url.push('/');
        }

        channel_url.push_str(channel_file_name);
        let mut hasher = Sha256::new();
        let toml = match download(&channel_url, &mut hasher) {
            Ok(t) => String::from_utf8(t)?,
            Err(_) => bail!("Could not read {}", &channel_url),
        };

        Self::from_toml(&toml)
    }

    pub fn from_toml(toml: &str) -> Result<Self> {
        let channel: Channel = de::from_str(toml)?;
        Ok(channel)
    }

    pub fn build_download_configs(self) -> Vec<DownloadCfg> {
        let mut cfgs = self
            .pkg
            .into_iter()
            .filter(|(component_name, _)| Components::contains_published(component_name))
            .map(|(name, package)| {
                DownloadCfg::from_package(&name, package).map_err(|_| {
                    warn!(
                        "Failed to recognize component: '{}'.
If this component should be downloadable, try running `fuelup self update` and re-run the installation.",
                        &name
                    )
                })
            })
            .filter_map(Result::ok)
            .collect::<Vec<DownloadCfg>>();
        cfgs.sort_by(|a, b| a.name.cmp(&b.name));
        cfgs
    }
}

#[cfg(test)]
mod tests {
    use super::*;
    use crate::{constants::DATE_FORMAT, download::DownloadCfg, file::read_file};

    #[test]
    fn channel_from_toml() {
        let channel_path = std::env::current_dir()
            .unwrap()
            .join("tests/channel-fuel-latest-example.toml");
        let channel_file = read_file("channel-fuel-latest-example", &channel_path).unwrap();
        let channel = Channel::from_toml(&channel_file).unwrap();

        assert_eq!(channel.pkg.keys().len(), 2);
        assert!(channel.pkg.contains_key("forc"));
        assert_eq!(
            channel.pkg["forc"].version,
            Version::parse("0.17.0").unwrap()
        );
        assert!(channel.pkg.contains_key("fuel-core"));
        assert_eq!(
            channel.pkg["fuel-core"].version,
            Version::parse("0.9.4").unwrap()
        );

        let targets = &channel.pkg["forc"].target;
        assert_eq!(targets.len(), 4);

        for target in targets.keys() {
            assert!(!targets[target].url.is_empty());
            assert!(!targets[target].hash.is_empty());
        }
        assert!(targets.contains_key("darwin_amd64"));
        assert!(targets.contains_key("darwin_arm64"));
        assert!(targets.contains_key("linux_amd64"));
        assert!(targets.contains_key("linux_arm64"));

        let targets = &channel.pkg["fuel-core"].target;
        assert_eq!(targets.len(), 4);

        for target in targets.keys() {
            assert!(!targets[target].url.is_empty());
            assert!(!targets[target].hash.is_empty());
        }
        assert!(targets.contains_key("aarch64-apple-darwin"));
        assert!(targets.contains_key("aarch64-unknown-linux-gnu"));
        assert!(targets.contains_key("x86_64-apple-darwin"));
        assert!(targets.contains_key("x86_64-unknown-linux-gnu"));
    }

    #[test]
<<<<<<< HEAD
    fn download_cfgs_from_channel_latest() {
=======
    fn channel_from_toml_nightly() {
        let channel_path = std::env::current_dir()
            .unwrap()
            .join("tests/channel-fuel-nightly-example.toml");
        let channel_file = read_file("channel-fuel-nightly-example", &channel_path).unwrap();
        let channel = Channel::from_toml(&channel_file).unwrap();

        assert_eq!(channel.pkg.keys().len(), 2);
        assert!(channel.pkg.contains_key("forc"));
        assert_eq!(
            channel.pkg["forc"].version,
            Version::parse("0.24.3+nightly.20220915.0b69f4d4").unwrap()
        );
        assert!(channel.pkg.contains_key("fuel-core"));
        assert_eq!(
            channel.pkg["fuel-core"].version,
            Version::parse("0.10.1+nightly.20220915.bd5901f").unwrap()
        );

        let targets = &channel.pkg["forc"].target;
        assert_eq!(targets.len(), 4);

        for target in targets.keys() {
            assert!(!targets[target].url.is_empty());
            assert!(!targets[target].hash.is_empty());
        }
        assert!(targets.contains_key("darwin_amd64"));
        assert!(targets.contains_key("darwin_arm64"));
        assert!(targets.contains_key("linux_amd64"));
        assert!(targets.contains_key("linux_arm64"));

        let targets = &channel.pkg["fuel-core"].target;
        assert_eq!(targets.len(), 4);

        for target in targets.keys() {
            assert!(!targets[target].url.is_empty());
            assert!(!targets[target].hash.is_empty());
        }
        assert!(targets.contains_key("aarch64-apple-darwin"));
        assert!(targets.contains_key("aarch64-unknown-linux-gnu"));
        assert!(targets.contains_key("x86_64-apple-darwin"));
        assert!(targets.contains_key("x86_64-unknown-linux-gnu"));
    }

    #[test]
    fn download_cfgs_from_channel() {
>>>>>>> d0c35407
        let channel_path = std::env::current_dir()
            .unwrap()
            .join("tests/channel-fuel-latest-example.toml");
        let channel_file = read_file("channel-fuel-latest-example", &channel_path).unwrap();
        let channel = Channel::from_toml(&channel_file).unwrap();

        let cfgs: Vec<DownloadCfg> = channel.build_download_configs();

        assert_eq!(cfgs.len(), 2);
        assert_eq!(cfgs[0].name, "forc");
<<<<<<< HEAD
        assert_eq!(cfgs[0].version.semver, Version::parse("0.17.0").unwrap());
        assert_eq!(cfgs[0].version.date, None);

        assert_eq!(cfgs[1].name, "fuel-core");
        assert_eq!(cfgs[1].version.semver, Version::parse("0.9.4").unwrap());
        assert_eq!(cfgs[1].version.date, None);
    }

    #[test]
    fn download_cfgs_from_channel_nightly() {
        let channel_path = std::env::current_dir()
            .unwrap()
            .join("tests/channel-fuel-nightly-example.toml");
        let channel_file = read_file("channel-fuel-nightly-example", &channel_path).unwrap();
        let channel = Channel::from_toml(&channel_file).unwrap();

        let cfgs: Vec<DownloadCfg> = channel.build_download_configs();

        assert_eq!(cfgs.len(), 2);
        assert_eq!(cfgs[0].name, "forc");
        assert_eq!(
            cfgs[0].version.semver,
            Version::parse("0.21.0-nightly").unwrap()
        );
        assert_eq!(
            cfgs[0].version.date,
            Date::parse("2022-08-30", DATE_FORMAT).ok()
        );
        assert_eq!(cfgs[1].name, "fuel-core");
        assert_eq!(
            cfgs[1].version.semver,
            Version::parse("0.10.1-nightly").unwrap()
        );
        assert_eq!(
            cfgs[1].version.date,
            Date::parse("2022-08-30", DATE_FORMAT).ok()
        );
=======
        assert_eq!(cfgs[0].version, Version::parse("0.17.0").unwrap());
        assert_eq!(cfgs[1].name, "fuel-core");
        assert_eq!(cfgs[1].version, Version::parse("0.9.4").unwrap());
>>>>>>> d0c35407
    }
}<|MERGE_RESOLUTION|>--- conflicted
+++ resolved
@@ -1,15 +1,6 @@
 use crate::{
-<<<<<<< HEAD
-    constants::{
-        CHANNEL_LATEST_FILE_NAME, CHANNEL_NIGHTLY_FILE_NAME, DATE_FORMAT_URL_FRIENDLY,
-        FUELUP_GH_PAGES,
-    },
-    download::{download_file, DownloadCfg},
-    file::read_file,
-=======
     constants::{CHANNEL_LATEST_FILE_NAME, CHANNEL_NIGHTLY_FILE_NAME, FUELUP_GH_PAGES},
     download::{download, DownloadCfg},
->>>>>>> d0c35407
     toolchain::{DistToolchainName, OfficialToolchainDescription},
 };
 use anyhow::{bail, Result};
@@ -144,9 +135,6 @@
     }
 
     #[test]
-<<<<<<< HEAD
-    fn download_cfgs_from_channel_latest() {
-=======
     fn channel_from_toml_nightly() {
         let channel_path = std::env::current_dir()
             .unwrap()
@@ -193,7 +181,6 @@
 
     #[test]
     fn download_cfgs_from_channel() {
->>>>>>> d0c35407
         let channel_path = std::env::current_dir()
             .unwrap()
             .join("tests/channel-fuel-latest-example.toml");
@@ -204,48 +191,8 @@
 
         assert_eq!(cfgs.len(), 2);
         assert_eq!(cfgs[0].name, "forc");
-<<<<<<< HEAD
-        assert_eq!(cfgs[0].version.semver, Version::parse("0.17.0").unwrap());
-        assert_eq!(cfgs[0].version.date, None);
-
-        assert_eq!(cfgs[1].name, "fuel-core");
-        assert_eq!(cfgs[1].version.semver, Version::parse("0.9.4").unwrap());
-        assert_eq!(cfgs[1].version.date, None);
-    }
-
-    #[test]
-    fn download_cfgs_from_channel_nightly() {
-        let channel_path = std::env::current_dir()
-            .unwrap()
-            .join("tests/channel-fuel-nightly-example.toml");
-        let channel_file = read_file("channel-fuel-nightly-example", &channel_path).unwrap();
-        let channel = Channel::from_toml(&channel_file).unwrap();
-
-        let cfgs: Vec<DownloadCfg> = channel.build_download_configs();
-
-        assert_eq!(cfgs.len(), 2);
-        assert_eq!(cfgs[0].name, "forc");
-        assert_eq!(
-            cfgs[0].version.semver,
-            Version::parse("0.21.0-nightly").unwrap()
-        );
-        assert_eq!(
-            cfgs[0].version.date,
-            Date::parse("2022-08-30", DATE_FORMAT).ok()
-        );
-        assert_eq!(cfgs[1].name, "fuel-core");
-        assert_eq!(
-            cfgs[1].version.semver,
-            Version::parse("0.10.1-nightly").unwrap()
-        );
-        assert_eq!(
-            cfgs[1].version.date,
-            Date::parse("2022-08-30", DATE_FORMAT).ok()
-        );
-=======
         assert_eq!(cfgs[0].version, Version::parse("0.17.0").unwrap());
         assert_eq!(cfgs[1].name, "fuel-core");
         assert_eq!(cfgs[1].version, Version::parse("0.9.4").unwrap());
->>>>>>> d0c35407
     }
 }