--- conflicted
+++ resolved
@@ -1,9 +1,6 @@
 use anyhow::Result;
-<<<<<<< HEAD
+use fuelup::settings::SettingsFile;
 use fuelup::target_triple::TargetTriple;
-=======
-use fuelup::settings::SettingsFile;
->>>>>>> d0c35407
 use std::{
     env, fs,
     path::{Path, PathBuf},
@@ -35,20 +32,8 @@
     pub status: ExitStatus,
 }
 
-<<<<<<< HEAD
 pub const DATE: &str = "2022-08-30";
 
-pub const FORC_BINS: &[&str] = &[
-    "forc",
-    "forc-deploy",
-    "forc-explore",
-    "forc-fmt",
-    "forc-lsp",
-    "forc-run",
-];
-
-=======
->>>>>>> d0c35407
 pub static ALL_BINS: &[&str] = &[
     "forc",
     "forc-deploy",
