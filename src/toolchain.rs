use anyhow::{bail, Result};
use std::fmt;
use std::fs::{remove_dir_all, remove_file};
use std::path::PathBuf;
use std::str::FromStr;
use tracing::info;

use crate::download::{download_file_and_unpack, link_to_fuelup, unpack_bins, DownloadCfg};
use crate::ops::fuelup_self::self_update;
use crate::path::{
    ensure_dir_exists, fuelup_bin, fuelup_bin_dir, settings_file, toolchain_bin_dir,
};
use crate::settings::SettingsFile;

pub const RESERVED_TOOLCHAIN_NAMES: &[&str] = &["latest", "nightly"];
<<<<<<< HEAD
pub const LATEST: &str = "latest";
=======
>>>>>>> 6f15320e

pub enum DistToolchainName {
    Latest,
}

impl fmt::Display for DistToolchainName {
    fn fmt(&self, f: &mut fmt::Formatter<'_>) -> fmt::Result {
        match self {
            DistToolchainName::Latest => write!(f, "latest"),
        }
    }
}

impl FromStr for DistToolchainName {
    type Err = anyhow::Error;
    fn from_str(s: &str) -> Result<Self> {
        let name = s.split_once('-').map(|n| n.0);
        match name {
            Some("latest") => Ok(Self::Latest),
            _ => bail!("Unknown name for toolchain: {}", s),
        }
    }
}

pub fn is_official_toolchain(toolchain: &str) -> bool {
    let mut reserved: Vec<String> = Vec::new();
    let triple = TargetTriple::from_host().ok();
    for reserved_toolchain_name in RESERVED_TOOLCHAIN_NAMES {
        reserved.push(reserved_toolchain_name.to_string());

        if triple.is_some() {
            reserved
                .push(reserved_toolchain_name.to_string() + &triple.as_ref().unwrap().to_string());
        }
    }

    reserved.contains(&toolchain.to_string())
}

#[derive(Debug)]
pub struct Toolchain {
    pub name: String,
    pub path: PathBuf,
}

#[derive(Debug, Clone, Eq, PartialEq, Ord, PartialOrd, Hash)]
pub struct TargetTriple(String);

impl fmt::Display for TargetTriple {
    fn fmt(&self, f: &mut fmt::Formatter<'_>) -> fmt::Result {
        self.0.fmt(f)
    }
}

impl TargetTriple {
    pub fn new(name: &str) -> Self {
        Self(name.to_string())
    }

    pub fn from_host() -> Result<Self> {
        let architecture = match std::env::consts::ARCH {
            "aarch64" | "x86_64" => std::env::consts::ARCH,
            unsupported_arch => bail!("Unsupported architecture: {}", unsupported_arch),
        };
        let vendor = match std::env::consts::OS {
            "macos" => "apple",
            _ => "unknown",
        };
        let os = match std::env::consts::OS {
            "macos" => "darwin",
            "linux" => "linux-gnu",
            unsupported_os => bail!("Unsupported os: {}", unsupported_os),
        };

        let target_triple = format!("{}-{}-{}", architecture, vendor, os);

        Ok(Self(target_triple))
    }
}

impl Toolchain {
    pub fn new(name: &str, target: Option<String>) -> Result<Self> {
        let target = match target {
            Some(t) => TargetTriple(t),
            None => TargetTriple::from_host()?,
        };
        let toolchain = format!("{}-{}", name, target);
        let path = toolchain_bin_dir(&toolchain);
        Ok(Self {
            name: toolchain,
            path,
        })
    }

    pub fn from_settings() -> Result<Self> {
        let settings = SettingsFile::new(settings_file());
        let toolchain_name = match settings.with(|s| Ok(s.default_toolchain.clone()))? {
            Some(t) => t,
            None => {
                bail!("No default toolchain detected. Please install or create a toolchain first.")
            }
        };
        let path = toolchain_bin_dir(&toolchain_name);

        Ok(Self {
            name: toolchain_name,
            path,
        })
    }

<<<<<<< HEAD
=======
    pub fn from_settings() -> Result<Self> {
        let settings = SettingsFile::new(settings_file());
        let toolchain_name = match settings.with(|s| Ok(s.default_toolchain.clone()))? {
            Some(t) => t,
            None => {
                bail!("No default toolchain detected. Please install or create a toolchain first.")
            }
        };
        let path = toolchain_bin_dir(&toolchain_name);

        Ok(Self {
            name: toolchain_name,
            path,
        })
    }

>>>>>>> 6f15320e
    pub fn exists(&self) -> bool {
        self.path.exists() && self.path.is_dir()
    }

    pub fn has_component(&self, component: &str) -> bool {
        self.path.join(component).exists()
    }

    pub fn add_component(&self, download_cfg: DownloadCfg) -> Result<DownloadCfg> {
        // Pre-install checks: ensuring toolchain dir, fuelup bin dir, and fuelup exist
        ensure_dir_exists(&self.path)?;

        let fuelup_bin_dir = fuelup_bin_dir();
        ensure_dir_exists(&fuelup_bin_dir)?;

        if !fuelup_bin().is_file() {
            info!("fuelup not found - attempting to self update");
            match self_update() {
                Ok(()) => info!("fuelup installed."),
                Err(e) => bail!("Could not install fuelup: {}", e),
            };
        }

        info!(
<<<<<<< HEAD
            "Installing component {} v{}",
            &download_cfg.name, &download_cfg.version
=======
            "Adding component {} v{} to '{}'",
            &download_cfg.name, &download_cfg.version, self.name
>>>>>>> 6f15320e
        );

        if let Err(e) = download_file_and_unpack(&download_cfg, &self.path) {
            bail!(
                "Could not add component {}({}): {}",
                &download_cfg.name,
                &download_cfg.version,
                e
            )
        };

        if let Ok(downloaded) = unpack_bins(&self.path, &fuelup_bin_dir) {
            link_to_fuelup(downloaded)?;
        };

        Ok(download_cfg)
    }

    pub fn remove_component(&self, component: &str) -> Result<()> {
        if self.has_component(component) {
            info!("Removing '{}' from toolchain '{}'", component, self.name);
            let component_path = self.path.join(component);
            remove_file(component_path)?;
            info!("'{}' removed from toolchain '{}'", component, self.name);
        } else {
            info!("'{}' not found in toolchain '{}'", component, self.name);
        }

        Ok(())
    }

    pub fn uninstall_self(&self) -> Result<()> {
        if self.exists() {
            remove_dir_all(self.path.parent().unwrap())?
        }
        Ok(())
    }
}<|MERGE_RESOLUTION|>--- conflicted
+++ resolved
@@ -13,10 +13,6 @@
 use crate::settings::SettingsFile;
 
 pub const RESERVED_TOOLCHAIN_NAMES: &[&str] = &["latest", "nightly"];
-<<<<<<< HEAD
-pub const LATEST: &str = "latest";
-=======
->>>>>>> 6f15320e
 
 pub enum DistToolchainName {
     Latest,
@@ -127,25 +123,6 @@
         })
     }
 
-<<<<<<< HEAD
-=======
-    pub fn from_settings() -> Result<Self> {
-        let settings = SettingsFile::new(settings_file());
-        let toolchain_name = match settings.with(|s| Ok(s.default_toolchain.clone()))? {
-            Some(t) => t,
-            None => {
-                bail!("No default toolchain detected. Please install or create a toolchain first.")
-            }
-        };
-        let path = toolchain_bin_dir(&toolchain_name);
-
-        Ok(Self {
-            name: toolchain_name,
-            path,
-        })
-    }
-
->>>>>>> 6f15320e
     pub fn exists(&self) -> bool {
         self.path.exists() && self.path.is_dir()
     }
@@ -170,13 +147,8 @@
         }
 
         info!(
-<<<<<<< HEAD
-            "Installing component {} v{}",
-            &download_cfg.name, &download_cfg.version
-=======
             "Adding component {} v{} to '{}'",
             &download_cfg.name, &download_cfg.version, self.name
->>>>>>> 6f15320e
         );
 
         if let Err(e) = download_file_and_unpack(&download_cfg, &self.path) {
