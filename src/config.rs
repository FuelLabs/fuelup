use std::fs;
use std::path::{Path, PathBuf};

use anyhow::{bail, Result};
use std::io::{self, ErrorKind};

<<<<<<< HEAD
use crate::file::{read_file, write_file};
=======
use crate::file::write_file;
>>>>>>> 952d1a6b
use crate::path::{ensure_dir_exists, hashes_dir, toolchains_dir};
use crate::target_triple::TargetTriple;
use crate::toolchain::{OfficialToolchainDescription, RESERVED_TOOLCHAIN_NAMES};

pub struct Config {
    toolchains_dir: PathBuf,
    hashes_dir: PathBuf,
}

impl Config {
    pub(crate) fn from_env() -> Result<Self> {
        Ok(Self {
            toolchains_dir: toolchains_dir(),
            hashes_dir: hashes_dir(),
        })
    }

    pub(crate) fn hashes_dir(&self) -> &Path {
        self.hashes_dir.as_path()
    }

    pub(crate) fn hash_matches(
        &self,
        description: &OfficialToolchainDescription,
        hash: &str,
<<<<<<< HEAD
    ) -> bool {
        let hash_path = self.hashes_dir.join(description.to_string());

        match read_file("hash", &hash_path) {
            Ok(h) => h == hash,
            _ => false,
=======
    ) -> Result<bool> {
        let hash_path = self.hashes_dir.join(description.to_string());

        match fs::read_to_string(&hash_path) {
            Ok(h) => Ok(h == hash),
            Err(e) => match e.kind() {
                ErrorKind::NotFound => Ok(false),
                _ => bail!("Failed to read hash from hash file"),
            },
>>>>>>> 952d1a6b
        }
    }

    pub(crate) fn hash_exists(&self, description: &OfficialToolchainDescription) -> bool {
        self.hashes_dir.join(description.to_string()).is_file()
    }

    pub(crate) fn save_hash(&self, toolchain: &str, hash: &str) -> Result<()> {
        ensure_dir_exists(&self.hashes_dir)?;
        write_file(&self.hashes_dir.join(toolchain), hash)?;
        Ok(())
    }

    pub(crate) fn list_toolchains(&self) -> Result<Vec<String>> {
        if self.toolchains_dir.is_dir() {
            let mut toolchains: Vec<String> = fs::read_dir(&self.toolchains_dir)?
                .filter_map(io::Result::ok)
                .filter(|e| e.file_type().map(|f| f.is_dir()).unwrap_or(false))
                .map(|e| e.file_name().into_string().ok().unwrap_or_default())
                .collect();
            toolchains.sort();

            Ok(toolchains)
        } else {
            Ok(Vec::new())
        }
    }

    pub(crate) fn list_official_toolchains(&self) -> Result<Vec<String>> {
        if self.toolchains_dir.is_dir() {
            let toolchains: Vec<String> = fs::read_dir(&self.toolchains_dir)?
                .filter_map(io::Result::ok)
                .filter(|e| {
                    e.file_type().map(|f| f.is_dir()).unwrap_or(false)
                        && RESERVED_TOOLCHAIN_NAMES.iter().any(|t| {
                            e.file_name().to_string_lossy()
                                == format!(
                                    "{}-{}",
                                    t,
                                    &TargetTriple::from_host().unwrap_or_default().to_string()
                                )
                        })
                })
                .map(|e| e.file_name().into_string().ok().unwrap_or_default())
                .collect();
            Ok(toolchains)
        } else {
            Ok(Vec::new())
        }
    }
}<|MERGE_RESOLUTION|>--- conflicted
+++ resolved
@@ -4,11 +4,7 @@
 use anyhow::{bail, Result};
 use std::io::{self, ErrorKind};
 
-<<<<<<< HEAD
-use crate::file::{read_file, write_file};
-=======
 use crate::file::write_file;
->>>>>>> 952d1a6b
 use crate::path::{ensure_dir_exists, hashes_dir, toolchains_dir};
 use crate::target_triple::TargetTriple;
 use crate::toolchain::{OfficialToolchainDescription, RESERVED_TOOLCHAIN_NAMES};
@@ -34,14 +30,6 @@
         &self,
         description: &OfficialToolchainDescription,
         hash: &str,
-<<<<<<< HEAD
-    ) -> bool {
-        let hash_path = self.hashes_dir.join(description.to_string());
-
-        match read_file("hash", &hash_path) {
-            Ok(h) => h == hash,
-            _ => false,
-=======
     ) -> Result<bool> {
         let hash_path = self.hashes_dir.join(description.to_string());
 
@@ -51,7 +39,6 @@
                 ErrorKind::NotFound => Ok(false),
                 _ => bail!("Failed to read hash from hash file"),
             },
->>>>>>> 952d1a6b
         }
     }
 
