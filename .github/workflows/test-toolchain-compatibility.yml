name: Test toolchain compatibility (Latest)

on:
  workflow_dispatch:
    inputs:
      version-matrix:
        required: true
        type: string
  workflow_call:
    inputs:
      version-matrix:
        required: true
        type: string

env:
  RUST_VERSION: 1.67.0
  INCOMPATIBLE_DIR: ./incompatible-versions
  LATEST_CHANNEL_DIR: ./channel-fuel-latest.toml.d/

jobs:
  test-toolchain-compatibility:
    name: Test forc-${{ matrix.job.forc-version }} against fuel-core-${{ matrix.job.fuel-core-version }}
    runs-on: ubuntu-latest
    # Init parallelized jobs running tests for toolchain version sets in a matrix.
    # `fail-fast` is set to false so that we run the tests to completion even if a single version set fails.
    # We use the fromJSON expression to have an easier time setting up a matrix with dynamic inputs.
    # See:
    # https://docs.github.com/en/actions/learn-github-actions/expressions#fromjson
    strategy:
      fail-fast: false 
      matrix: ${{ fromJSON(inputs.version-matrix) }}
    services:
      fuel-core:
        image: ghcr.io/fuellabs/fuel-core:v${{ matrix.job.fuel-core-version }}
        ports:
          - 4000:4000

    steps:
      - name: Checkout Sway repo @ v${{ matrix.job.forc-version }}
        uses: actions/checkout@v3
        with:
          repository: fuellabs/sway
          path: sway
          ref: v${{ matrix.job.forc-version }}

      - name: Install toolchain
        uses: dtolnay/rust-toolchain@master
        with:
          toolchain: ${{ env.RUST_VERSION }}
      
      - uses: Swatinem/rust-cache@v2

      - name: Install Forc
        run: cd sway && cargo install --locked --debug --path ./forc

      - name: Build sway-lib-core and sway-lib-std
        run: cd sway && forc build --path sway-lib-core && forc build --path sway-lib-std
     
        # In the next steps we run the integration tests found in the Sway CI:
        # https://github.com/FuelLabs/sway/blob/3bd8eaf4a0f11a3009c9421100cc06c2e897b6c2/.github/workflows/ci.yml#L229-L270
      - name: Cargo Run E2E Tests 
        id: e2e-tests
        run: cd sway && cargo run --locked --release --bin test -- --locked

      - name: Cargo Run E2E Tests (EVM)
<<<<<<< HEAD
        id: e2e-evm-tests
        run: cargo run --locked --release --bin test -- --target evm --locked
=======
        run: cd sway && cargo run --locked --release --bin test -- --target evm --locked
>>>>>>> 1ba9caa7

      - name: Build All Tests
        run: cd sway/test/src/sdk-harness && bash build.sh --locked && cd ../../../../

      - name: Cargo Test sway-lib-std
<<<<<<< HEAD
        id: std-lib-tests
        run: cargo test --manifest-path ./test/src/sdk-harness/Cargo.toml -- --nocapture
=======
        run: cd sway && cargo test --manifest-path ./test/src/sdk-harness/Cargo.toml -- --nocapture
>>>>>>> 1ba9caa7
      # We use upload artifacts in the remaining steps to collect test results to be used in the subsequent index-versions job.
      #
      # See:
      # https://docs.github.com/en/actions/using-workflows/storing-workflow-data-as-artifacts
      #
      # On failure, we upload files with the `incompatible` prefix.
      #
      # We have to explicitly check for:
      # 1) e2e-tests.conclusion == 'failure'
      # 2) e2e-evm-tests.conclusion == 'failure'
      # 3) std-lib-tests.conclusion == 'failure'
      # So that we create failure artifacts only if tests fail and not anywhere before so that we can retry this workflow
      # if it fails for other reasons other than tests.
      - name: Create failure artifact
        if: ${{ failure() && (steps.e2e-tests.conclusion == 'failure' || 
                steps.e2e-evm-tests.conclusion = 'failure' ||
                steps.std-lib-tests.conclusion == 'failure' )}}
        run: touch incompatible-forc-${{ matrix.job.forc-version }}@fuel-core-${{ matrix.job.fuel-core-version }}

      - name: Upload failure artifact
        if: ${{ failure() && (steps.e2e-tests.conclusion == 'failure' ||
                steps.e2e-evm-tests.conclusion = 'failure' ||
                steps.std-lib-tests.conclusion == 'failure' )}}
        id: upload-failure-artifact
        uses: actions/upload-artifact@v3
        with:
          name: incompatible-forc-${{ matrix.job.forc-version }}@fuel-core-${{ matrix.job.fuel-core-version }}
          path: incompatible-forc-${{ matrix.job.forc-version }}@fuel-core-${{ matrix.job.fuel-core-version }}

      # On success, we upload files with the `compatible` prefix.
      #
      # Success artifacts are created if everything above passed. This marks the 2 versions as compatible.
      - name: Create success artifact
        if: ${{ success() }}
        run: touch compatible-forc-${{ matrix.job.forc-version }}@fuel-core-${{ matrix.job.fuel-core-version }}

      - name: Upload success artifact
        if: ${{ success() }}
        id: upload-success-artifact
        uses: actions/upload-artifact@v3
        with:
          name: compatible-forc-${{ matrix.job.forc-version }}@fuel-core-${{ matrix.job.fuel-core-version }}
          path: compatible-forc-${{ matrix.job.forc-version }}@fuel-core-${{ matrix.job.fuel-core-version }}

  # index-versions: This job will process the artifacts above if testing is not skipped and upload
  # incompatible versions and/or publish a new channel-fuel-latest.toml to gh-pages.
  index-versions:
    name: Index versions compatibilities
    needs: test-toolchain-compatibility
    if: ${{ always() && needs.test-toolchain-compatibility.result != 'skipped' }}
    runs-on: ubuntu-latest
    steps:
      - uses: actions/checkout@v3

      - uses: actions/download-artifact@v3
        with:
          path: versions

      # Here, we decide which versions to mark as compatible or incompatible.
      # Compatible: the uploaded artifact starting with the name 'compatible' and is at the top when sorted.
      # We only care about the latest version set that passed tests here.
      #
      # Incompatible: all the uploaded artifacts that has 'incompatible' in file names, followed by their versions.
      # Here we care about all versions tagged as incompatible, and they're uploaded inside the incompatible-versions
      # directory within the `gh-pages` branch.
      - name: Prepare compatible and incompatible versions
        id: prep-versions
        working-directory: versions
        run: |
            COMPATIBLE_VERSIONS=$(ls -1 | grep "^compatible*" | sort -rV | head -n 1)
            echo "LATEST_COMPATIBLE_FORC=$(echo $COMPATIBLE_VERSIONS | cut -d '@' -f1 | cut -d '-' -f3-)" >> $GITHUB_ENV
            echo "LATEST_COMPATIBLE_FUEL_CORE=$(echo $COMPATIBLE_VERSIONS | cut -d '@' -f2 | cut -d '-' -f3)" >> $GITHUB_ENV

            INCOMPATIBLE_VERSIONS=$(ls | grep 'incompatible' | cut -d '-' -f2-)
            mkdir -p ${{ env.INCOMPATIBLE_DIR }}
            for version in $INCOMPATIBLE_VERSIONS; do
              echo published_by=https://github.com/FuelLabs/fuelup/actions/runs/$GITHUB_RUN_ID >> ${{ env.INCOMPATIBLE_DIR }}/$version
            done

      - name: Install toolchain
        uses: actions-rs/toolchain@v1
        with:
          toolchain: stable

      - name: Install build-channel script
        run: cargo install --debug --path ./ci/build-channel

      # Generate the channel TOML file here and run build-channel script which appends download links and hashes for forc and fuel-core to the channel TOML.
      #
      # Here we want 2 copies of the same latest TOMLs: 1 with the date and 1 without.
      # The TOML with the date is used to pin versions within fuel-toolchain.toml.
      - name: Prepare channel with compatible versions
        if: ${{ env.LATEST_COMPATIBLE_FORC && env.LATEST_COMPATIBLE_FUEL_CORE }}
        run: |
            mkdir -p ${{ env.LATEST_CHANNEL_DIR }}
            CHANNEL_TOML="channel-fuel-latest.toml"

            PUBLISHED_DATE=$(date +'%Y-%m-%d')
            build-channel latest $CHANNEL_TOML $GITHUB_RUN_ID $PUBLISHED_DATE forc=${{ env.LATEST_COMPATIBLE_FORC }} fuel-core=${{ env.LATEST_COMPATIBLE_FUEL_CORE }}
        
            cp $CHANNEL_TOML ${{ env.LATEST_CHANNEL_DIR }}

            mkdir archive
            cp $CHANNEL_TOML archive/channel-fuel-latest-${PUBLISHED_DATE}.toml

      - name: Deploy latest channel
        if: ${{ env.LATEST_COMPATIBLE_FORC && env.LATEST_COMPATIBLE_FUEL_CORE }}
        uses: peaceiris/actions-gh-pages@v3
        with:
          github_token: ${{ secrets.GITHUB_TOKEN }}
          publish_dir: ${{ env.LATEST_CHANNEL_DIR }}
          keep_files: true
          destination_dir: ./

      - name: Deploy latest channel (archive)
        if: ${{ env.LATEST_COMPATIBLE_FORC && env.LATEST_COMPATIBLE_FUEL_CORE }}
        uses: peaceiris/actions-gh-pages@v3
        with:
          github_token: ${{ secrets.GITHUB_TOKEN }}
          publish_dir: ./archive
          keep_files: true
          destination_dir: ./channels/latest

      - name: Deploy incompatible versions
        uses: peaceiris/actions-gh-pages@v3
        with:
          github_token: ${{ secrets.GITHUB_TOKEN }}
          publish_dir: versions/incompatible-versions
          keep_files: true
          destination_dir: ${{ env.INCOMPATIBLE_DIR }}<|MERGE_RESOLUTION|>--- conflicted
+++ resolved
@@ -63,23 +63,16 @@
         run: cd sway && cargo run --locked --release --bin test -- --locked
 
       - name: Cargo Run E2E Tests (EVM)
-<<<<<<< HEAD
         id: e2e-evm-tests
-        run: cargo run --locked --release --bin test -- --target evm --locked
-=======
         run: cd sway && cargo run --locked --release --bin test -- --target evm --locked
->>>>>>> 1ba9caa7
 
       - name: Build All Tests
         run: cd sway/test/src/sdk-harness && bash build.sh --locked && cd ../../../../
 
       - name: Cargo Test sway-lib-std
-<<<<<<< HEAD
         id: std-lib-tests
-        run: cargo test --manifest-path ./test/src/sdk-harness/Cargo.toml -- --nocapture
-=======
         run: cd sway && cargo test --manifest-path ./test/src/sdk-harness/Cargo.toml -- --nocapture
->>>>>>> 1ba9caa7
+
       # We use upload artifacts in the remaining steps to collect test results to be used in the subsequent index-versions job.
       #
       # See:
