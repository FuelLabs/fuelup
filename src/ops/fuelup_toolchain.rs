use crate::component;
use crate::download::{target_from_name, DownloadCfg};
use crate::path::settings_file;
use crate::settings::SettingsFile;
<<<<<<< HEAD
use crate::toolchain::{Toolchain, ToolchainName};
=======
use crate::toolchain::{DistToolchainName, Toolchain};
>>>>>>> eb30da89
use crate::{channel::Channel, commands::toolchain::InstallCommand};
use anyhow::Result;
use std::fmt::Write;
use tracing::{error, info};

pub mod toolchain {
    pub const LATEST: &str = "latest";
}

pub fn install(command: InstallCommand) -> Result<()> {
    let InstallCommand { name } = command;

    let toolchain = Toolchain::new(&name, None)?;

    let settings = SettingsFile::new(settings_file());
    settings.with_mut(|s| {
        s.default_toolchain = Some(toolchain.name.clone());
        Ok(())
    })?;

    let mut errored_bins = String::new();
    let mut installed_bins = String::new();

<<<<<<< HEAD
    let cfgs: Vec<DownloadCfg> = match Channel::from_dist_channel(ToolchainName::Latest) {
=======
    let cfgs: Vec<DownloadCfg> = match Channel::from_dist_channel(&DistToolchainName::Latest) {
>>>>>>> eb30da89
        Ok(c) => c.build_download_configs(),
        Err(e) => {
            error!(
                "Failed to get latest channel {} - fetching versions using GitHub API",
                e
            );
            [component::FORC, component::FUEL_CORE, component::FORC_LSP]
                .iter()
                .map(|c| {
                    DownloadCfg::new(c, target_from_name(c).ok(), None)
                        .expect("Failed to create DownloadCfg from component")
                })
                .collect()
        }
    };

    info!(
        "Downloading: {}",
        cfgs.iter()
            .map(|c| c.name.clone() + " ")
            .collect::<String>()
    );
    for cfg in cfgs {
        match toolchain.add_component(cfg) {
            Ok(cfg) => writeln!(installed_bins, "- {} {}", cfg.name, cfg.version)?,
            Err(e) => writeln!(errored_bins, "- {}", e)?,
        };
    }

    if errored_bins.is_empty() {
        info!("\nInstalled:\n{}", installed_bins);
        info!("\nThe Fuel toolchain is installed and up to date");
    } else if installed_bins.is_empty() {
        error!("\nfuelup failed to install:\n{}", errored_bins)
    } else {
        info!(
            "\nThe Fuel toolchain is partially installed.\nfuelup failed to install: {}",
            errored_bins
        );
    };

    Ok(())
}<|MERGE_RESOLUTION|>--- conflicted
+++ resolved
@@ -2,11 +2,7 @@
 use crate::download::{target_from_name, DownloadCfg};
 use crate::path::settings_file;
 use crate::settings::SettingsFile;
-<<<<<<< HEAD
-use crate::toolchain::{Toolchain, ToolchainName};
-=======
 use crate::toolchain::{DistToolchainName, Toolchain};
->>>>>>> eb30da89
 use crate::{channel::Channel, commands::toolchain::InstallCommand};
 use anyhow::Result;
 use std::fmt::Write;
@@ -30,11 +26,7 @@
     let mut errored_bins = String::new();
     let mut installed_bins = String::new();
 
-<<<<<<< HEAD
-    let cfgs: Vec<DownloadCfg> = match Channel::from_dist_channel(ToolchainName::Latest) {
-=======
     let cfgs: Vec<DownloadCfg> = match Channel::from_dist_channel(&DistToolchainName::Latest) {
->>>>>>> eb30da89
         Ok(c) => c.build_download_configs(),
         Err(e) => {
             error!(
