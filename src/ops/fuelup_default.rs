--- conflicted
+++ resolved
@@ -17,26 +17,17 @@
             let current_toolchain = Toolchain::from_settings()?;
 
             if let Some(to) = ToolchainOverride::from_project_root() {
-<<<<<<< HEAD
-                let name = match DistToolchainDescription::from_str(&to.cfg.toolchain.channel.name)
-                {
-                    Ok(desc) => desc.to_string(),
-                    Err(_) => to.cfg.toolchain.channel.to_string(),
-                };
-                result.push_str(&format!("{} (override), ", name))
-=======
                 let name =
                     match DistToolchainDescription::from_str(&to.cfg.toolchain.channel.to_string())
                     {
                         Ok(desc) => desc.to_string(),
-                        Err(_) => to.cfg.toolchain.channel,
+                        Err(_) => to.cfg.toolchain.channel.to_string(),
                     };
                 result.push_str(&format!("{} (override)", name));
 
                 if current_toolchain.exists() {
                     result.push_str(", ")
                 }
->>>>>>> 42a054f1
             }
 
             result.push_str(&format!("{} (default)", current_toolchain.name));
