use std::collections::HashMap;

use anyhow::{anyhow, Result};
use serde::Deserialize;
use toml_edit::de;

// Keeping forc since some ways we handle forc is slightly different.
pub const FORC: &str = "forc";
<<<<<<< HEAD
pub const FORC_CLIENT: &str = "forc-client";
pub const FORC_WALLET: &str = "forc-wallet";
pub const FUEL_CORE: &str = "fuel-core";
=======
>>>>>>> 3b37a2ee
pub const FUELUP: &str = "fuelup";

const COMPONENTS_TOML: &str = include_str!("../../components.toml");

#[derive(Debug, Deserialize)]
pub struct Components {
    pub component: HashMap<String, Component>,
}

#[derive(Debug, Deserialize, Clone)]
pub struct Component {
    pub name: String,
    pub is_plugin: Option<bool>,
    pub tarball_prefix: String,
    pub executables: Vec<String>,
    pub repository_name: String,
    pub targets: Vec<String>,
    pub publish: Option<bool>,
}

impl Component {
    pub fn from_name(name: &str) -> Result<Self> {
        if name == FUELUP {
            return Ok(Component {
                name: FUELUP.to_string(),
                tarball_prefix: FUELUP.to_string(),
                executables: vec![FUELUP.to_string()],
                repository_name: FUELUP.to_string(),
                targets: vec![FUELUP.to_string()],
                is_plugin: Some(false),
                publish: Some(true),
            });
        }

        let components = Components::collect().expect("Could not collect components");

        components
            .component
            .get(name)
            .ok_or_else(|| anyhow!("component with name '{}' does not exist", name))
            .and_then(|c| Ok(c.clone()))
    }
}

#[derive(Debug)]
pub struct Plugin {
    pub name: String,
    pub executables: Vec<String>,
}

impl Plugin {
    pub fn is_main_executable(&self) -> bool {
        self.executables.len() == 1 && self.name == self.executables[0]
    }
}

impl Components {
    pub fn from_toml(toml: &str) -> Result<Self> {
        let components: Components = de::from_str(toml)?;
        Ok(components)
    }

    pub fn collect() -> Result<Components> {
        let components = Self::from_toml(COMPONENTS_TOML)?;
        Ok(components)
    }

    pub fn contains(name: &str) -> bool {
        Self::collect_publishables()
            .expect("Failed to collect publishable components")
            .iter()
            .map(|c| c.name.clone())
            .collect::<String>()
            .contains(name)
    }

    pub fn collect_publishables() -> Result<Vec<Component>> {
        let components = Self::from_toml(COMPONENTS_TOML)?;

        let mut publishables: Vec<Component> = components
            .component
            .keys()
            .map(|c| {
                components
                    .component
                    .get(c)
                    .expect("Failed to parse components.toml")
            })
            .filter_map(|c| c.publish.and_then(|_| Some(c.clone())))
            .collect();

        publishables.sort_by_key(|c| c.name.clone());
        Ok(publishables)
    }

    pub fn collect_exclude_plugins() -> Result<Vec<Component>> {
        let components = Self::from_toml(COMPONENTS_TOML)?;

        let mut main_components: Vec<Component> = components
            .component
            .keys()
            .map(|c| {
                components
                    .component
                    .get(c)
                    .expect("Failed to parse components.toml")
            })
            .filter_map(|c| c.is_plugin.is_none().then(|| c.clone()))
            .collect();

        main_components.sort_by_key(|c| c.name.clone());

        Ok(main_components)
    }

    pub fn collect_plugins() -> Result<Vec<Plugin>> {
        let components = Self::from_toml(COMPONENTS_TOML)?;

        let mut plugins: Vec<Plugin> = components
            .component
            .keys()
            .map(|c| {
                components
                    .component
                    .get(c)
                    .expect("Failed to parse components.toml")
            })
            .filter(|&c| c.is_plugin.unwrap_or_default())
            .map(|p| Plugin {
                name: p.name.clone(),
                executables: p.executables.clone(),
            })
            .collect();
        plugins.sort_by_key(|p| p.name.clone());

        Ok(plugins)
    }

    pub fn collect_plugin_executables() -> Result<Vec<String>> {
        let plugins = Self::collect_plugins()?;
        let mut executables = vec![];

        for plugin in plugins.iter() {
            executables.extend(plugin.executables.clone().into_iter())
        }

        Ok(executables)
    }
}

#[cfg(test)]
mod tests {
    use super::*;
    #[test]
    fn test_toml() -> Result<()> {
        const TOML: &str = r#"
[component.forc-fmt]
name = "forc-fmt"
is_plugin = true
tarball_prefix = "forc-binaries"
executables = ["forc-fmt"]
repository_name = "sway"
targets = ["linux_amd64", "linux_arm64", "darwin_amd64", "darwin_arm64"]
"#;

        let components = Components::from_toml(TOML)?;

        assert_eq!(components.component["forc-fmt"].name, "forc-fmt");
        assert_eq!(components.component["forc-fmt"].is_plugin, Some(true));
        assert_eq!(
            components.component["forc-fmt"].tarball_prefix,
            "forc-binaries"
        );
        assert_eq!(components.component["forc-fmt"].executables, ["forc-fmt"]);
        assert_eq!(
            components.component["forc-fmt"].repository_name,
            "https://github.com/FuelLabs/sway"
        );
        assert_eq!(
            components.component["forc-fmt"].targets,
            ["linux_amd64", "linux_arm64", "darwin_amd64", "darwin_arm64"]
        );

        Ok(())
    }

    #[test]
    fn test_collect_exclude_plugins() -> Result<()> {
        let components = Components::collect_exclude_plugins().unwrap();
        let actual = components
            .iter()
            .map(|c| c.name.clone())
            .collect::<Vec<String>>();
        let mut expected = ["forc", "fuel-core"];
        expected.sort();
        assert_eq!(components.len(), 2);
        assert_eq!(actual, expected);
        Ok(())
    }

    #[test]
    fn test_collect_plugins() {
        assert!(Components::collect_plugins().is_ok());
    }

    #[test]
    fn test_collect_plugin_executables() {
        assert!(Components::collect_plugin_executables().is_ok());
    }
}<|MERGE_RESOLUTION|>--- conflicted
+++ resolved
@@ -6,12 +6,6 @@
 
 // Keeping forc since some ways we handle forc is slightly different.
 pub const FORC: &str = "forc";
-<<<<<<< HEAD
-pub const FORC_CLIENT: &str = "forc-client";
-pub const FORC_WALLET: &str = "forc-wallet";
-pub const FUEL_CORE: &str = "fuel-core";
-=======
->>>>>>> 3b37a2ee
 pub const FUELUP: &str = "fuelup";
 
 const COMPONENTS_TOML: &str = include_str!("../../components.toml");
