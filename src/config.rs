use std::fs;
use std::path::PathBuf;

use anyhow::Result;
use std::io;

use crate::path::toolchain_dir;
use crate::toolchain::RESERVED_TOOLCHAIN_NAMES;

pub struct Config {
    toolchains_dir: PathBuf,
}

impl Config {
    pub(crate) fn from_env() -> Result<Self> {
        Ok(Self {
            toolchains_dir: toolchain_dir(),
        })
    }

    pub(crate) fn list_official_toolchains(&self) -> Result<Vec<String>> {
        if self.toolchains_dir.is_dir() {
            let toolchains: Vec<String> = fs::read_dir(&self.toolchains_dir)?
                .filter_map(io::Result::ok)
                .filter(|e| {
                    e.file_type().map(|f| f.is_dir()).unwrap_or(false)
<<<<<<< HEAD
                        // TODO: match nightly/stable when channels are available
                        && RESERVED_TOOLCHAIN_NAMES.iter()
                            .any(|t|
                        e.file_name().to_string_lossy().starts_with(t))
=======
                        && RESERVED_TOOLCHAIN_NAMES
                            .iter()
                            .any(|t| e.file_name().to_string_lossy().starts_with(t))
>>>>>>> 6f15320e
                })
                .map(|e| e.file_name().into_string().ok().unwrap_or_default())
                .collect();
            Ok(toolchains)
        } else {
            Ok(Vec::new())
        }
    }
}<|MERGE_RESOLUTION|>--- conflicted
+++ resolved
@@ -24,16 +24,9 @@
                 .filter_map(io::Result::ok)
                 .filter(|e| {
                     e.file_type().map(|f| f.is_dir()).unwrap_or(false)
-<<<<<<< HEAD
-                        // TODO: match nightly/stable when channels are available
-                        && RESERVED_TOOLCHAIN_NAMES.iter()
-                            .any(|t|
-                        e.file_name().to_string_lossy().starts_with(t))
-=======
                         && RESERVED_TOOLCHAIN_NAMES
                             .iter()
                             .any(|t| e.file_name().to_string_lossy().starts_with(t))
->>>>>>> 6f15320e
                 })
                 .map(|e| e.file_name().into_string().ok().unwrap_or_default())
                 .collect();
