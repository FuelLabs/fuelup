--- conflicted
+++ resolved
@@ -228,17 +228,13 @@
 
     info!("Fetching binary from {}", &tarball_url);
 
-    let tarball_path = dst_dir_path.join(tarball_name);
+    let tarball_path = dst_dir_path.join(&tarball_name);
 
     if download_file(&tarball_url, &tarball_path).is_err() {
-<<<<<<< HEAD
-        error!("Failed to download from {}", &tarball_url,);
-=======
         bail!(
             "Failed to download {} - the release might not be ready yet.",
             &tarball_name
         );
->>>>>>> abeef791
     };
 
     unpack(&tarball_path, dst_dir_path)?;
