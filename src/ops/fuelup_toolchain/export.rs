use crate::{
    commands::toolchain::ExportCommand,
    constants::{FUEL_TOOLCHAIN_TOML_FILE, VALID_CHANNEL_STR},
    path::get_fuel_toolchain_toml,
    toolchain::{DistToolchainDescription, Toolchain},
    toolchain_override::{self, OverrideCfg, ToolchainCfg, ToolchainOverride},
    util::version::exec_version,
};
use anyhow::{bail, Result};
use component::{self, Components};
use forc_tracing::println_warning;
use semver::Version;
use std::{collections::HashMap, path::PathBuf};
use std::{fs, io::BufRead, str::FromStr};
use tracing::info;

pub fn export(command: ExportCommand, mut reader: impl BufRead) -> Result<()> {
    let ExportCommand {
        name,
        channel,
        force,
    } = command;
    let mut toolchain_info_path = PathBuf::from("./").join(FUEL_TOOLCHAIN_TOML_FILE);
    if let Some(path) = get_fuel_toolchain_toml() {
        toolchain_info_path = path;
        if force {
            println_warning(&format!(
                "Because the `--force` argument was supplied, this file will be overwritten: {}",
                &toolchain_info_path.display(),
            ));
            fs::remove_file(&toolchain_info_path).unwrap();
        } else {
            println_warning(&format!(
                "There is an existing toolchain override file at {}. \
                Do you wish to replace it with a new one? (y/N) ",
                &toolchain_info_path.display(),
            ));
            let mut need_replace = String::new();
            reader.read_line(&mut need_replace).unwrap();
            if need_replace.trim() == "y" {
                fs::remove_file(&toolchain_info_path).unwrap();
            } else {
                bail!(
                    "Failed to export toolchain \
                    because a toolchain override file already exists at {}.",
                    &toolchain_info_path.display(),
                );
            }
        }
    }
    let toolchain_name = name.unwrap_or(Toolchain::from_settings()?.name);

    let export_toolchain = match DistToolchainDescription::from_str(&toolchain_name) {
        Ok(desc) => Toolchain::from_path(&desc.to_string()),
        Err(_) => Toolchain::from_path(&toolchain_name),
    };

    let mut version_map: HashMap<String, Version> = HashMap::new();
    for component in Components::collect_exclude_plugins()? {
        let _ = exec_version(&export_toolchain.bin_path.join(&component.name))
            .map(|version| version_map.insert(component.name.clone(), version));

        if component.name == component::FORC {
            let forc_executables = component.executables;
            for plugin in Components::collect_plugins()? {
                if !forc_executables.contains(&plugin.name) {
                    plugin.executables.iter().for_each(|executable| {
                        let _ = exec_version(&export_toolchain.bin_path.join(executable))
                            .map(|version| version_map.insert(executable.clone(), version));
                    });
                }
            }
        }
    }
    let mut export_channel = channel.unwrap_or(toolchain_name.clone());
    if toolchain_override::Channel::from_str(&export_channel).is_err() {
        println_warning(&format!(
            "Invalid channel '{}', expected one of {}. \
            Please input a valid channel: ",
            export_channel, VALID_CHANNEL_STR,
        ));
        let mut input_channel_name = String::new();
        reader.read_line(&mut input_channel_name).unwrap();
        input_channel_name = String::from(input_channel_name.trim());
        if toolchain_override::Channel::from_str(&input_channel_name).is_err() {
            bail!(
                "Invalid channel '{}', expected one of {}.",
                input_channel_name,
                VALID_CHANNEL_STR,
            );
        } else {
            export_channel = input_channel_name;
        }
    }

    let toolchain_override = ToolchainOverride {
        cfg: OverrideCfg::new(
            ToolchainCfg {
                channel: toolchain_override::Channel::from_str(&export_channel).unwrap(),
            },
            Some(version_map),
        ),
        path: toolchain_info_path.clone(),
    };
    let document = toolchain_override.to_toml();
    std::fs::write(toolchain_override.path, document.to_string())
        .unwrap_or_else(|_| panic!("failed to write {}", toolchain_info_path.display()));

    info!(
        "exported '{}' into '{}'",
        toolchain_name,
        toolchain_info_path.display()
    );
    Ok(())
}

#[cfg(test)]
mod tests {
    use crate::{
        channel, path::settings_file, toolchain::DistToolchainName,
        toolchain_override::ToolchainOverride,
    };
    use serial_test::serial;
    use std::{fs, io::Write};

    use super::*;

    // simulate input
    const INPUT_NOP: &[u8; 1] = b"\n";
    const INPUT_YES: &[u8; 2] = b"y\n";
    const INPUT_NO: &[u8; 2] = b"n\n";
    const INPUT_INVALID_CHANNEL: &[u8; 11] = b"my-channel\n";
    const INVALID_CHANNEL: &str = "my-channel";

    fn remove_toolchain_info() {
        if let Some(fuel_toolchain_toml_file) = get_fuel_toolchain_toml() {
            if fuel_toolchain_toml_file.exists() {
                fs::remove_file(fuel_toolchain_toml_file).unwrap();
            }
        }
    }
    fn create_toolchain_info() {
        if let Some(fuel_toolchain_toml_file) = get_fuel_toolchain_toml() {
            if !fuel_toolchain_toml_file.exists() {
                fs::create_dir_all(fuel_toolchain_toml_file.parent().unwrap()).unwrap();
                fs::File::create(&fuel_toolchain_toml_file).unwrap();
            }
        } else {
            fs::File::create(FUEL_TOOLCHAIN_TOML_FILE).unwrap();
        }
    }
<<<<<<< HEAD
    // mock setting.toml
    fn create_toolchain_settings_file() {
        let setting_file_path = settings_file();
        if !setting_file_path.exists() {
            fs::create_dir_all(&setting_file_path.parent().unwrap()).unwrap();
            let mut file = fs::File::create(&setting_file_path).unwrap();
            file.write_all(b"default_toolchain = \"latest\"").unwrap();
=======
    fn create_toolchain_settings_file() {
        let setting_file_path = settings_file();
        if !setting_file_path.exists() {
            fs::File::create(setting_file_path).unwrap();
>>>>>>> fef14f8d
        }
    }
    fn check_toolchain_info_with_channel(channel_name: &String) -> Result<()> {
        let toolchain_override = ToolchainOverride::from_project_root().unwrap();
        if toolchain_override
            .cfg
            .toolchain
            .channel
            .to_string()
            .eq(channel_name)
        {
            Ok(())
        } else {
            bail!("unexpected channel");
        }
    }

    #[test]
    #[serial]
    #[should_panic]
    fn export_toolchain_with_exists_toolchain_info_throws_err() {
        create_toolchain_settings_file();
        create_toolchain_info();
        export(
            ExportCommand {
                name: Some(DistToolchainName::Beta3.to_string()),
                channel: None,
                force: false,
            },
            &INPUT_NO[..],
        )
        .unwrap();
    }

    #[test]
    #[serial]
    #[should_panic]
    fn export_toolchain_with_invalid_channel_provided_throws_err() {
        create_toolchain_settings_file();
        remove_toolchain_info();
        export(
            ExportCommand {
                name: Some(DistToolchainName::Beta3.to_string()),
                channel: Some(INVALID_CHANNEL.to_string()),
                force: false,
            },
            &INPUT_INVALID_CHANNEL[..],
        )
        .unwrap();
    }

    #[test]
    #[serial]
    #[should_panic]
    fn export_toolchain_with_invalid_channel_inputted_throws_err() {
        create_toolchain_settings_file();
        remove_toolchain_info();
        export(
            ExportCommand {
                name: Some(DistToolchainName::Latest.to_string()),
                channel: None,
                force: false,
            },
            &INPUT_INVALID_CHANNEL[..],
        )
        .unwrap();
    }

    #[test]
    #[serial]
    fn export_toolchain_with_exists_toolchain_info() {
        create_toolchain_settings_file();
        create_toolchain_info();

        // case: path exist with valid channel provided and with --force
        let channel = channel::BETA_3.to_string();
        export(
            ExportCommand {
                name: Some(DistToolchainName::Latest.to_string()),
                channel: Some(channel.clone()),
                force: true,
            },
            &INPUT_NOP[..],
        )
        .unwrap();
        check_toolchain_info_with_channel(&channel).unwrap();

        // case: path exist with valid channel inputted and with --force
        let channel = channel::BETA_3.to_string();
        let channel_input = format!("{}\n", channel);
        export(
            ExportCommand {
                name: Some(DistToolchainName::Latest.to_string()),
                channel: None,
                force: true,
            },
            channel_input.as_bytes(),
        )
        .unwrap();
        check_toolchain_info_with_channel(&channel).unwrap();

        // case: path exist with valid channel and without --force and input[yes]
        let channel = channel::BETA_3.to_string();
        export(
            ExportCommand {
                name: Some(DistToolchainName::Latest.to_string()),
                channel: Some(channel.clone()),
                force: false,
            },
            &INPUT_YES[..],
        )
        .unwrap();
        check_toolchain_info_with_channel(&channel).unwrap();

        // case: path exist with invalid channel and with --force and input valid channel
        let channel = channel::BETA_3.to_string();
        let channel_input = format!("{}\n", channel);
        export(
            ExportCommand {
                name: Some(DistToolchainName::Latest.to_string()),
                channel: Some(INVALID_CHANNEL.to_string()),
                force: true,
            },
            channel_input.as_bytes(),
        )
        .unwrap();
        check_toolchain_info_with_channel(&channel).unwrap();
    }

    #[test]
    #[serial]
    fn export_toolchain_without_exists_toolchain_info() {
        create_toolchain_settings_file();
        // case: path not exist with valid channel
        remove_toolchain_info();
        let channel = channel::BETA_3.to_string();
        export(
            ExportCommand {
                name: Some(DistToolchainName::Latest.to_string()),
                channel: Some(channel.clone()),
                force: false,
            },
            &INPUT_NOP[..],
        )
        .unwrap();
        check_toolchain_info_with_channel(&channel).unwrap();

        // case: path not exist with invalid channel and input valid channel
        remove_toolchain_info();
        let channel = channel::BETA_3.to_string();
        let channel_input = format!("{}\n", channel);
        export(
            ExportCommand {
                name: Some(DistToolchainName::Latest.to_string()),
                channel: None,
                force: false,
            },
            channel_input.as_bytes(),
        )
        .unwrap();
        check_toolchain_info_with_channel(&channel).unwrap();
    }
}<|MERGE_RESOLUTION|>--- conflicted
+++ resolved
@@ -149,20 +149,13 @@
             fs::File::create(FUEL_TOOLCHAIN_TOML_FILE).unwrap();
         }
     }
-<<<<<<< HEAD
     // mock setting.toml
     fn create_toolchain_settings_file() {
         let setting_file_path = settings_file();
         if !setting_file_path.exists() {
-            fs::create_dir_all(&setting_file_path.parent().unwrap()).unwrap();
+            fs::create_dir_all(setting_file_path.parent().unwrap()).unwrap();
             let mut file = fs::File::create(&setting_file_path).unwrap();
             file.write_all(b"default_toolchain = \"latest\"").unwrap();
-=======
-    fn create_toolchain_settings_file() {
-        let setting_file_path = settings_file();
-        if !setting_file_path.exists() {
-            fs::File::create(setting_file_path).unwrap();
->>>>>>> fef14f8d
         }
     }
     fn check_toolchain_info_with_channel(channel_name: &String) -> Result<()> {
