use anyhow::Result;
use component::{self, Components};
use semver::Version;
use std::str::FromStr;
use std::{io::Write, path::Path};
use tracing::{error, info};

use crate::{
    config::Config,
    fmt::{bold, print_header},
    path::fuelup_dir,
    target_triple::TargetTriple,
    toolchain::{DistToolchainDescription, Toolchain},
    toolchain_override::ToolchainOverride,
};

fn exec_show_version(component_executable: &Path) -> Result<()> {
    match std::process::Command::new(component_executable)
        .arg("--version")
        .output()
    {
        Ok(o) => {
            let output = String::from_utf8_lossy(&o.stdout).into_owned();
            match output.split_whitespace().last() {
                Some(v) => {
                    let version = Version::parse(v)?;
                    info!(" : {}", version);
                }
                None => {
                    error!(" : Error getting version string");
                }
            };
        }
        Err(e) => {
            print!(" - ");
            if component_executable.exists() {
                error!("execution error - {}", e);
            } else {
                error!("not found");
            }
        }
    }

    Ok(())
}

pub fn show() -> Result<()> {
    bold(|s| write!(s, "Default host: "));
    info!("{}", TargetTriple::from_host()?);

    bold(|s| write!(s, "fuelup home: "));
    info!("{}\n", fuelup_dir().display());

    print_header("installed toolchains");
    let cfg = Config::from_env()?;
    let mut active_toolchain = Toolchain::from_settings()?;

    let toolchain_override = ToolchainOverride::from_project_root();

    let override_name = if let Some(toolchain_override) = toolchain_override.as_ref() {
<<<<<<< HEAD
        let override_name = toolchain_override.cfg.toolchain.channel.to_string();
        match DistToolchainDescription::from_str(&override_name) {
            Ok(desc) => Some(desc.to_string()),
            Err(_) => Some(override_name),
=======
        match DistToolchainDescription::from_str(&toolchain_override.cfg.toolchain.channel) {
            Ok(desc) => Some(desc.to_string()),
            Err(_) => Some(toolchain_override.cfg.toolchain.channel.clone()),
>>>>>>> 60339cbd
        }
    } else {
        None
    };

    for toolchain in cfg.list_toolchains()? {
        let mut message = toolchain.clone();
        if toolchain == active_toolchain.name {
            message.push_str(" (default)")
        }

        if Some(toolchain) == override_name {
            message.push_str(" (override)");
        }
        info!("{}", message)
    }

    let mut active_toolchain_message = String::new();
    if let Some(toolchain_override) = toolchain_override {
        // We know that the override exists, but we want to show the target triple as well.
        let override_name = override_name.as_ref().unwrap();
        if &active_toolchain.name == override_name {
            active_toolchain_message.push_str(" (default)");
        }

        active_toolchain = Toolchain::from_path(override_name);
        active_toolchain_message.push_str(&active_toolchain.name);
        active_toolchain_message.push_str(&format!(
            " (override), path: {}",
            toolchain_override.path.display()
        ));
    } else {
        active_toolchain_message.push_str(&format!("{} (default)", active_toolchain.name));
    };

    print_header("\nactive toolchain");
    info!("{}", active_toolchain_message);

    for component in Components::collect_exclude_plugins()? {
        bold(|s| write!(s, "  {}", &component.name));
        let component_executable = active_toolchain.bin_path.join(&component.name);
        exec_show_version(component_executable.as_path())?;

        if component.name == component::FORC {
            for plugin in Components::collect_plugins()? {
                bold(|s| write!(s, "    - {}", &plugin.name));
                if !plugin.is_main_executable() {
                    info!("");
                    for executable in plugin.executables.iter() {
                        bold(|s| write!(s, "      - {}", &executable));
                        let plugin_executable = active_toolchain.bin_path.join(executable);
                        exec_show_version(plugin_executable.as_path())?;
                    }
                } else {
                    let plugin_executable = active_toolchain.bin_path.join(&plugin.name);
                    exec_show_version(plugin_executable.as_path())?;
                }
            }
        }
    }

    Ok(())
}<|MERGE_RESOLUTION|>--- conflicted
+++ resolved
@@ -58,16 +58,11 @@
     let toolchain_override = ToolchainOverride::from_project_root();
 
     let override_name = if let Some(toolchain_override) = toolchain_override.as_ref() {
-<<<<<<< HEAD
-        let override_name = toolchain_override.cfg.toolchain.channel.to_string();
-        match DistToolchainDescription::from_str(&override_name) {
+        match DistToolchainDescription::from_str(
+            &toolchain_override.cfg.toolchain.channel.to_string(),
+        ) {
             Ok(desc) => Some(desc.to_string()),
-            Err(_) => Some(override_name),
-=======
-        match DistToolchainDescription::from_str(&toolchain_override.cfg.toolchain.channel) {
-            Ok(desc) => Some(desc.to_string()),
-            Err(_) => Some(toolchain_override.cfg.toolchain.channel.clone()),
->>>>>>> 60339cbd
+            Err(_) => Some(toolchain_override.cfg.toolchain.channel.to_string()),
         }
     } else {
         None
