--- conflicted
+++ resolved
@@ -77,8 +77,10 @@
 
     unpack_extracted_bins(&fuelup_bin_dir)?;
 
-<<<<<<< HEAD
-    info!("\nInstalled: {}\n", installed_bins_message);
+    info!(
+        "\n\nInstalled: forc {}, fuel-core {}",
+        forc_release_latest_tag, fuel_core_release_latest_tag
+    );
 
     if errored_bins_message.is_empty() {
         info!("The Fuel toolchain is installed and up to date\n");
@@ -90,17 +92,6 @@
             errored_bins_message
         );
     };
-=======
-    info!(
-        "\n\nInstalled: forc {}, fuel-core {}",
-        forc_release_latest_tag, fuel_core_release_latest_tag
-    );
-    info!("\nThe Fuel toolchain is installed now. Great!");
-    info!(
-        "\nYou might need to add {} to your path.",
-        fuelup_bin_dir.display()
-    );
->>>>>>> f67d7bcd
 
     Ok(())
 }